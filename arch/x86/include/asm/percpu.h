--- conflicted
+++ resolved
@@ -50,8 +50,6 @@
 #else
 #define __percpu_arg(x)		"%" #x
 #endif
-<<<<<<< HEAD
-=======
 
 /*
  * Initialized pointers to per-cpu variables needed for the boot
@@ -68,7 +66,6 @@
 #else
 #define init_per_cpu_var(var)  per_cpu_var(var)
 #endif
->>>>>>> 7032e869
 
 /* For arch-specific code, we can use direct single-insn ops (they
  * don't give an lvalue though). */

#ifndef _ASM_X86_CPU_H
#define _ASM_X86_CPU_H

#include <linux/device.h>
#include <linux/cpu.h>
#include <linux/topology.h>
#include <linux/nodemask.h>
#include <linux/percpu.h>

#ifdef CONFIG_SMP

extern void prefill_possible_map(void);

#else /* CONFIG_SMP */

static inline void prefill_possible_map(void) {}

#define cpu_physical_id(cpu)			boot_cpu_physical_apicid
#define safe_smp_processor_id()			0
#define stack_smp_processor_id()		0

#endif /* CONFIG_SMP */

struct x86_cpu {
	struct cpu cpu;
};

#ifdef CONFIG_HOTPLUG_CPU
extern int arch_register_cpu(int num);
extern void arch_unregister_cpu(int);
#endif

DECLARE_PER_CPU(int, cpu_state);

<<<<<<< HEAD
#ifdef CONFIG_X86_HAS_BOOT_CPU_ID
extern unsigned char boot_cpu_id;
#else
#define boot_cpu_id				0
#endif
=======
extern unsigned int boot_cpu_id;
>>>>>>> 7032e869

#endif /* _ASM_X86_CPU_H */<|MERGE_RESOLUTION|>--- conflicted
+++ resolved
@@ -32,14 +32,6 @@
 
 DECLARE_PER_CPU(int, cpu_state);
 
-<<<<<<< HEAD
-#ifdef CONFIG_X86_HAS_BOOT_CPU_ID
-extern unsigned char boot_cpu_id;
-#else
-#define boot_cpu_id				0
-#endif
-=======
 extern unsigned int boot_cpu_id;
->>>>>>> 7032e869
 
 #endif /* _ASM_X86_CPU_H */
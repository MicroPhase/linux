# x86 configuration
mainmenu "Linux Kernel Configuration for x86"

# Select 32 or 64 bit
config 64BIT
	bool "64-bit kernel" if ARCH = "x86"
	default ARCH = "x86_64"
	---help---
	  Say yes to build a 64-bit kernel - formerly known as x86_64
	  Say no to build a 32-bit kernel - formerly known as i386

config X86_32
	def_bool !64BIT

config X86_64
	def_bool 64BIT

### Arch settings
config X86
	def_bool y
	select HAVE_AOUT if X86_32
	select HAVE_READQ
	select HAVE_WRITEQ
	select HAVE_UNSTABLE_SCHED_CLOCK
	select HAVE_IDE
	select HAVE_OPROFILE
	select HAVE_PERF_EVENTS if (!M386 && !M486)
	select HAVE_IRQ_WORK
	select HAVE_IOREMAP_PROT
	select HAVE_KPROBES
	select ARCH_WANT_OPTIONAL_GPIOLIB
	select ARCH_WANT_FRAME_POINTERS
	select HAVE_DMA_ATTRS
	select HAVE_KRETPROBES
	select HAVE_OPTPROBES
	select HAVE_FTRACE_MCOUNT_RECORD
	select HAVE_C_RECORDMCOUNT
	select HAVE_DYNAMIC_FTRACE
	select HAVE_FUNCTION_TRACER
	select HAVE_FUNCTION_GRAPH_TRACER
	select HAVE_FUNCTION_GRAPH_FP_TEST
	select HAVE_FUNCTION_TRACE_MCOUNT_TEST
	select HAVE_FTRACE_NMI_ENTER if DYNAMIC_FTRACE
	select HAVE_SYSCALL_TRACEPOINTS
	select HAVE_KVM
	select HAVE_ARCH_KGDB
	select HAVE_ARCH_TRACEHOOK
	select HAVE_GENERIC_DMA_COHERENT if X86_32
	select HAVE_EFFICIENT_UNALIGNED_ACCESS
	select USER_STACKTRACE_SUPPORT
	select HAVE_REGS_AND_STACK_ACCESS_API
	select HAVE_DMA_API_DEBUG
	select HAVE_KERNEL_GZIP
	select HAVE_KERNEL_BZIP2
	select HAVE_KERNEL_LZMA
	select HAVE_KERNEL_LZO
	select HAVE_HW_BREAKPOINT
	select HAVE_MIXED_BREAKPOINTS_REGS
	select PERF_EVENTS
	select HAVE_PERF_EVENTS_NMI
	select ANON_INODES
	select HAVE_ARCH_KMEMCHECK
	select HAVE_USER_RETURN_NOTIFIER
<<<<<<< HEAD
	select HAVE_ARCH_JUMP_LABEL
	select HAVE_TEXT_POKE_SMP
=======
	select HAVE_GENERIC_HARDIRQS
	select HAVE_SPARSE_IRQ
	select GENERIC_IRQ_PROBE
	select GENERIC_PENDING_IRQ if SMP
>>>>>>> 27afdf20

config INSTRUCTION_DECODER
	def_bool (KPROBES || PERF_EVENTS)

config OUTPUT_FORMAT
	string
	default "elf32-i386" if X86_32
	default "elf64-x86-64" if X86_64

config ARCH_DEFCONFIG
	string
	default "arch/x86/configs/i386_defconfig" if X86_32
	default "arch/x86/configs/x86_64_defconfig" if X86_64

config GENERIC_CMOS_UPDATE
	def_bool y

config CLOCKSOURCE_WATCHDOG
	def_bool y

config GENERIC_CLOCKEVENTS
	def_bool y

config GENERIC_CLOCKEVENTS_BROADCAST
	def_bool y
	depends on X86_64 || (X86_32 && X86_LOCAL_APIC)

config LOCKDEP_SUPPORT
	def_bool y

config STACKTRACE_SUPPORT
	def_bool y

config HAVE_LATENCYTOP_SUPPORT
	def_bool y

config MMU
	def_bool y

config ZONE_DMA
	def_bool y

config SBUS
	bool

config NEED_DMA_MAP_STATE
       def_bool (X86_64 || DMAR || DMA_API_DEBUG)

config NEED_SG_DMA_LENGTH
	def_bool y

config GENERIC_ISA_DMA
	def_bool y

config GENERIC_IOMAP
	def_bool y

config GENERIC_BUG
	def_bool y
	depends on BUG
	select GENERIC_BUG_RELATIVE_POINTERS if X86_64

config GENERIC_BUG_RELATIVE_POINTERS
	bool

config GENERIC_HWEIGHT
	def_bool y

config GENERIC_GPIO
	bool

config ARCH_MAY_HAVE_PC_FDC
	def_bool y

config RWSEM_GENERIC_SPINLOCK
	def_bool !X86_XADD

config RWSEM_XCHGADD_ALGORITHM
	def_bool X86_XADD

config ARCH_HAS_CPU_IDLE_WAIT
	def_bool y

config GENERIC_CALIBRATE_DELAY
	def_bool y

config GENERIC_TIME_VSYSCALL
	bool
	default X86_64

config ARCH_HAS_CPU_RELAX
	def_bool y

config ARCH_HAS_DEFAULT_IDLE
	def_bool y

config ARCH_HAS_CACHE_LINE_SIZE
	def_bool y

config HAVE_SETUP_PER_CPU_AREA
	def_bool y

config NEED_PER_CPU_EMBED_FIRST_CHUNK
	def_bool y

config NEED_PER_CPU_PAGE_FIRST_CHUNK
	def_bool y

config HAVE_CPUMASK_OF_CPU_MAP
	def_bool X86_64_SMP

config ARCH_HIBERNATION_POSSIBLE
	def_bool y

config ARCH_SUSPEND_POSSIBLE
	def_bool y

config ZONE_DMA32
	bool
	default X86_64

config ARCH_POPULATES_NODE_MAP
	def_bool y

config AUDIT_ARCH
	bool
	default X86_64

config ARCH_SUPPORTS_OPTIMIZED_INLINING
	def_bool y

config ARCH_SUPPORTS_DEBUG_PAGEALLOC
	def_bool y

config HAVE_EARLY_RES
	def_bool y

config HAVE_INTEL_TXT
	def_bool y
	depends on EXPERIMENTAL && DMAR && ACPI

config USE_GENERIC_SMP_HELPERS
	def_bool y
	depends on SMP

config X86_32_SMP
	def_bool y
	depends on X86_32 && SMP

config X86_64_SMP
	def_bool y
	depends on X86_64 && SMP

config X86_HT
	def_bool y
	depends on SMP

config X86_TRAMPOLINE
	def_bool y
	depends on SMP || (64BIT && ACPI_SLEEP)

config X86_32_LAZY_GS
	def_bool y
	depends on X86_32 && !CC_STACKPROTECTOR

config ARCH_HWEIGHT_CFLAGS
	string
	default "-fcall-saved-ecx -fcall-saved-edx" if X86_32
	default "-fcall-saved-rdi -fcall-saved-rsi -fcall-saved-rdx -fcall-saved-rcx -fcall-saved-r8 -fcall-saved-r9 -fcall-saved-r10 -fcall-saved-r11" if X86_64

config KTIME_SCALAR
	def_bool X86_32

config ARCH_CPU_PROBE_RELEASE
	def_bool y
	depends on HOTPLUG_CPU

source "init/Kconfig"
source "kernel/Kconfig.freezer"

menu "Processor type and features"

source "kernel/time/Kconfig"

config SMP
	bool "Symmetric multi-processing support"
	---help---
	  This enables support for systems with more than one CPU. If you have
	  a system with only one CPU, like most personal computers, say N. If
	  you have a system with more than one CPU, say Y.

	  If you say N here, the kernel will run on single and multiprocessor
	  machines, but will use only one CPU of a multiprocessor machine. If
	  you say Y here, the kernel will run on many, but not all,
	  singleprocessor machines. On a singleprocessor machine, the kernel
	  will run faster if you say N here.

	  Note that if you say Y here and choose architecture "586" or
	  "Pentium" under "Processor family", the kernel will not work on 486
	  architectures. Similarly, multiprocessor kernels for the "PPro"
	  architecture may not work on all Pentium based boards.

	  People using multiprocessor machines who say Y here should also say
	  Y to "Enhanced Real Time Clock Support", below. The "Advanced Power
	  Management" code will be disabled if you say Y here.

	  See also <file:Documentation/i386/IO-APIC.txt>,
	  <file:Documentation/nmi_watchdog.txt> and the SMP-HOWTO available at
	  <http://www.tldp.org/docs.html#howto>.

	  If you don't know what to do here, say N.

config X86_X2APIC
	bool "Support x2apic"
	depends on X86_LOCAL_APIC && X86_64 && INTR_REMAP
	---help---
	  This enables x2apic support on CPUs that have this feature.

	  This allows 32-bit apic IDs (so it can support very large systems),
	  and accesses the local apic via MSRs not via mmio.

	  If you don't know what to do here, say N.

config X86_MPPARSE
	bool "Enable MPS table" if ACPI
	default y
	depends on X86_LOCAL_APIC
	---help---
	  For old smp systems that do not have proper acpi support. Newer systems
	  (esp with 64bit cpus) with acpi support, MADT and DSDT will override it

config X86_BIGSMP
	bool "Support for big SMP systems with more than 8 CPUs"
	depends on X86_32 && SMP
	---help---
	  This option is needed for the systems that have more than 8 CPUs

if X86_32
config X86_EXTENDED_PLATFORM
	bool "Support for extended (non-PC) x86 platforms"
	default y
	---help---
	  If you disable this option then the kernel will only support
	  standard PC platforms. (which covers the vast majority of
	  systems out there.)

	  If you enable this option then you'll be able to select support
	  for the following (non-PC) 32 bit x86 platforms:
		AMD Elan
		NUMAQ (IBM/Sequent)
		RDC R-321x SoC
		SGI 320/540 (Visual Workstation)
		Summit/EXA (IBM x440)
		Unisys ES7000 IA32 series
		Moorestown MID devices

	  If you have one of these systems, or if you want to build a
	  generic distribution kernel, say Y here - otherwise say N.
endif

if X86_64
config X86_EXTENDED_PLATFORM
	bool "Support for extended (non-PC) x86 platforms"
	default y
	---help---
	  If you disable this option then the kernel will only support
	  standard PC platforms. (which covers the vast majority of
	  systems out there.)

	  If you enable this option then you'll be able to select support
	  for the following (non-PC) 64 bit x86 platforms:
		ScaleMP vSMP
		SGI Ultraviolet

	  If you have one of these systems, or if you want to build a
	  generic distribution kernel, say Y here - otherwise say N.
endif
# This is an alphabetically sorted list of 64 bit extended platforms
# Please maintain the alphabetic order if and when there are additions

config X86_VSMP
	bool "ScaleMP vSMP"
	select PARAVIRT
	depends on X86_64 && PCI
	depends on X86_EXTENDED_PLATFORM
	---help---
	  Support for ScaleMP vSMP systems.  Say 'Y' here if this kernel is
	  supposed to run on these EM64T-based machines.  Only choose this option
	  if you have one of these machines.

config X86_UV
	bool "SGI Ultraviolet"
	depends on X86_64
	depends on X86_EXTENDED_PLATFORM
	depends on NUMA
	depends on X86_X2APIC
	---help---
	  This option is needed in order to support SGI Ultraviolet systems.
	  If you don't have one of these, you should say N here.

# Following is an alphabetically sorted list of 32 bit extended platforms
# Please maintain the alphabetic order if and when there are additions

config X86_ELAN
	bool "AMD Elan"
	depends on X86_32
	depends on X86_EXTENDED_PLATFORM
	---help---
	  Select this for an AMD Elan processor.

	  Do not use this option for K6/Athlon/Opteron processors!

	  If unsure, choose "PC-compatible" instead.

config X86_MRST
       bool "Moorestown MID platform"
	depends on PCI
	depends on PCI_GOANY
	depends on X86_32
	depends on X86_EXTENDED_PLATFORM
	depends on X86_IO_APIC
	select APB_TIMER
	---help---
	  Moorestown is Intel's Low Power Intel Architecture (LPIA) based Moblin
	  Internet Device(MID) platform. Moorestown consists of two chips:
	  Lincroft (CPU core, graphics, and memory controller) and Langwell IOH.
	  Unlike standard x86 PCs, Moorestown does not have many legacy devices
	  nor standard legacy replacement devices/features. e.g. Moorestown does
	  not contain i8259, i8254, HPET, legacy BIOS, most of the io ports.

config X86_RDC321X
	bool "RDC R-321x SoC"
	depends on X86_32
	depends on X86_EXTENDED_PLATFORM
	select M486
	select X86_REBOOTFIXUPS
	---help---
	  This option is needed for RDC R-321x system-on-chip, also known
	  as R-8610-(G).
	  If you don't have one of these chips, you should say N here.

config X86_32_NON_STANDARD
	bool "Support non-standard 32-bit SMP architectures"
	depends on X86_32 && SMP
	depends on X86_EXTENDED_PLATFORM
	---help---
	  This option compiles in the NUMAQ, Summit, bigsmp, ES7000, default
	  subarchitectures.  It is intended for a generic binary kernel.
	  if you select them all, kernel will probe it one by one. and will
	  fallback to default.

# Alphabetically sorted list of Non standard 32 bit platforms

config X86_NUMAQ
	bool "NUMAQ (IBM/Sequent)"
	depends on X86_32_NON_STANDARD
	depends on PCI
	select NUMA
	select X86_MPPARSE
	---help---
	  This option is used for getting Linux to run on a NUMAQ (IBM/Sequent)
	  NUMA multiquad box. This changes the way that processors are
	  bootstrapped, and uses Clustered Logical APIC addressing mode instead
	  of Flat Logical.  You will need a new lynxer.elf file to flash your
	  firmware with - send email to <Martin.Bligh@us.ibm.com>.

config X86_SUPPORTS_MEMORY_FAILURE
	def_bool y
	# MCE code calls memory_failure():
	depends on X86_MCE
	# On 32-bit this adds too big of NODES_SHIFT and we run out of page flags:
	depends on !X86_NUMAQ
	# On 32-bit SPARSEMEM adds too big of SECTIONS_WIDTH:
	depends on X86_64 || !SPARSEMEM
	select ARCH_SUPPORTS_MEMORY_FAILURE

config X86_VISWS
	bool "SGI 320/540 (Visual Workstation)"
	depends on X86_32 && PCI && X86_MPPARSE && PCI_GODIRECT
	depends on X86_32_NON_STANDARD
	---help---
	  The SGI Visual Workstation series is an IA32-based workstation
	  based on SGI systems chips with some legacy PC hardware attached.

	  Say Y here to create a kernel to run on the SGI 320 or 540.

	  A kernel compiled for the Visual Workstation will run on general
	  PCs as well. See <file:Documentation/sgi-visws.txt> for details.

config X86_SUMMIT
	bool "Summit/EXA (IBM x440)"
	depends on X86_32_NON_STANDARD
	---help---
	  This option is needed for IBM systems that use the Summit/EXA chipset.
	  In particular, it is needed for the x440.

config X86_ES7000
	bool "Unisys ES7000 IA32 series"
	depends on X86_32_NON_STANDARD && X86_BIGSMP
	---help---
	  Support for Unisys ES7000 systems.  Say 'Y' here if this kernel is
	  supposed to run on an IA32-based Unisys ES7000 system.

config SCHED_OMIT_FRAME_POINTER
	def_bool y
	prompt "Single-depth WCHAN output"
	depends on X86
	---help---
	  Calculate simpler /proc/<PID>/wchan values. If this option
	  is disabled then wchan values will recurse back to the
	  caller function. This provides more accurate wchan values,
	  at the expense of slightly more scheduling overhead.

	  If in doubt, say "Y".

menuconfig PARAVIRT_GUEST
	bool "Paravirtualized guest support"
	---help---
	  Say Y here to get to see options related to running Linux under
	  various hypervisors.  This option alone does not add any kernel code.

	  If you say N, all options in this submenu will be skipped and disabled.

if PARAVIRT_GUEST

source "arch/x86/xen/Kconfig"

config KVM_CLOCK
	bool "KVM paravirtualized clock"
	select PARAVIRT
	select PARAVIRT_CLOCK
	---help---
	  Turning on this option will allow you to run a paravirtualized clock
	  when running over the KVM hypervisor. Instead of relying on a PIT
	  (or probably other) emulation by the underlying device model, the host
	  provides the guest with timing infrastructure such as time of day, and
	  system time

config KVM_GUEST
	bool "KVM Guest support"
	select PARAVIRT
	---help---
	  This option enables various optimizations for running under the KVM
	  hypervisor.

source "arch/x86/lguest/Kconfig"

config PARAVIRT
	bool "Enable paravirtualization code"
	---help---
	  This changes the kernel so it can modify itself when it is run
	  under a hypervisor, potentially improving performance significantly
	  over full virtualization.  However, when run without a hypervisor
	  the kernel is theoretically slower and slightly larger.

config PARAVIRT_SPINLOCKS
	bool "Paravirtualization layer for spinlocks"
	depends on PARAVIRT && SMP && EXPERIMENTAL
	---help---
	  Paravirtualized spinlocks allow a pvops backend to replace the
	  spinlock implementation with something virtualization-friendly
	  (for example, block the virtual CPU rather than spinning).

	  Unfortunately the downside is an up to 5% performance hit on
	  native kernels, with various workloads.

	  If you are unsure how to answer this question, answer N.

config PARAVIRT_CLOCK
	bool

endif

config PARAVIRT_DEBUG
	bool "paravirt-ops debugging"
	depends on PARAVIRT && DEBUG_KERNEL
	---help---
	  Enable to debug paravirt_ops internals.  Specifically, BUG if
	  a paravirt_op is missing when it is called.

config NO_BOOTMEM
	default y
	bool "Disable Bootmem code"
	---help---
	  Use early_res directly instead of bootmem before slab is ready.
		- allocator (buddy) [generic]
		- early allocator (bootmem) [generic]
		- very early allocator (reserve_early*()) [x86]
		- very very early allocator (early brk model) [x86]
	  So reduce one layer between early allocator to final allocator


config MEMTEST
	bool "Memtest"
	---help---
	  This option adds a kernel parameter 'memtest', which allows memtest
	  to be set.
	        memtest=0, mean disabled; -- default
	        memtest=1, mean do 1 test pattern;
	        ...
	        memtest=4, mean do 4 test patterns.
	  If you are unsure how to answer this question, answer N.

config X86_SUMMIT_NUMA
	def_bool y
	depends on X86_32 && NUMA && X86_32_NON_STANDARD

config X86_CYCLONE_TIMER
	def_bool y
	depends on X86_32_NON_STANDARD

source "arch/x86/Kconfig.cpu"

config HPET_TIMER
	def_bool X86_64
	prompt "HPET Timer Support" if X86_32
	---help---
	  Use the IA-PC HPET (High Precision Event Timer) to manage
	  time in preference to the PIT and RTC, if a HPET is
	  present.
	  HPET is the next generation timer replacing legacy 8254s.
	  The HPET provides a stable time base on SMP
	  systems, unlike the TSC, but it is more expensive to access,
	  as it is off-chip.  You can find the HPET spec at
	  <http://www.intel.com/hardwaredesign/hpetspec_1.pdf>.

	  You can safely choose Y here.  However, HPET will only be
	  activated if the platform and the BIOS support this feature.
	  Otherwise the 8254 will be used for timing services.

	  Choose N to continue using the legacy 8254 timer.

config HPET_EMULATE_RTC
	def_bool y
	depends on HPET_TIMER && (RTC=y || RTC=m || RTC_DRV_CMOS=m || RTC_DRV_CMOS=y)

config APB_TIMER
       def_bool y if MRST
       prompt "Langwell APB Timer Support" if X86_MRST
       help
         APB timer is the replacement for 8254, HPET on X86 MID platforms.
         The APBT provides a stable time base on SMP
         systems, unlike the TSC, but it is more expensive to access,
         as it is off-chip. APB timers are always running regardless of CPU
         C states, they are used as per CPU clockevent device when possible.

# Mark as embedded because too many people got it wrong.
# The code disables itself when not needed.
config DMI
	default y
	bool "Enable DMI scanning" if EMBEDDED
	---help---
	  Enabled scanning of DMI to identify machine quirks. Say Y
	  here unless you have verified that your setup is not
	  affected by entries in the DMI blacklist. Required by PNP
	  BIOS code.

config GART_IOMMU
	bool "GART IOMMU support" if EMBEDDED
	default y
	select SWIOTLB
	depends on X86_64 && PCI && AMD_NB
	---help---
	  Support for full DMA access of devices with 32bit memory access only
	  on systems with more than 3GB. This is usually needed for USB,
	  sound, many IDE/SATA chipsets and some other devices.
	  Provides a driver for the AMD Athlon64/Opteron/Turion/Sempron GART
	  based hardware IOMMU and a software bounce buffer based IOMMU used
	  on Intel systems and as fallback.
	  The code is only active when needed (enough memory and limited
	  device) unless CONFIG_IOMMU_DEBUG or iommu=force is specified
	  too.

config CALGARY_IOMMU
	bool "IBM Calgary IOMMU support"
	select SWIOTLB
	depends on X86_64 && PCI && EXPERIMENTAL
	---help---
	  Support for hardware IOMMUs in IBM's xSeries x366 and x460
	  systems. Needed to run systems with more than 3GB of memory
	  properly with 32-bit PCI devices that do not support DAC
	  (Double Address Cycle). Calgary also supports bus level
	  isolation, where all DMAs pass through the IOMMU.  This
	  prevents them from going anywhere except their intended
	  destination. This catches hard-to-find kernel bugs and
	  mis-behaving drivers and devices that do not use the DMA-API
	  properly to set up their DMA buffers.  The IOMMU can be
	  turned off at boot time with the iommu=off parameter.
	  Normally the kernel will make the right choice by itself.
	  If unsure, say Y.

config CALGARY_IOMMU_ENABLED_BY_DEFAULT
	def_bool y
	prompt "Should Calgary be enabled by default?"
	depends on CALGARY_IOMMU
	---help---
	  Should Calgary be enabled by default? if you choose 'y', Calgary
	  will be used (if it exists). If you choose 'n', Calgary will not be
	  used even if it exists. If you choose 'n' and would like to use
	  Calgary anyway, pass 'iommu=calgary' on the kernel command line.
	  If unsure, say Y.

config AMD_IOMMU
	bool "AMD IOMMU support"
	select SWIOTLB
	select PCI_MSI
	depends on X86_64 && PCI && ACPI
	---help---
	  With this option you can enable support for AMD IOMMU hardware in
	  your system. An IOMMU is a hardware component which provides
	  remapping of DMA memory accesses from devices. With an AMD IOMMU you
	  can isolate the the DMA memory of different devices and protect the
	  system from misbehaving device drivers or hardware.

	  You can find out if your system has an AMD IOMMU if you look into
	  your BIOS for an option to enable it or if you have an IVRS ACPI
	  table.

config AMD_IOMMU_STATS
	bool "Export AMD IOMMU statistics to debugfs"
	depends on AMD_IOMMU
	select DEBUG_FS
	---help---
	  This option enables code in the AMD IOMMU driver to collect various
	  statistics about whats happening in the driver and exports that
	  information to userspace via debugfs.
	  If unsure, say N.

# need this always selected by IOMMU for the VIA workaround
config SWIOTLB
	def_bool y if X86_64
	---help---
	  Support for software bounce buffers used on x86-64 systems
	  which don't have a hardware IOMMU (e.g. the current generation
	  of Intel's x86-64 CPUs). Using this PCI devices which can only
	  access 32-bits of memory can be used on systems with more than
	  3 GB of memory. If unsure, say Y.

config IOMMU_HELPER
	def_bool (CALGARY_IOMMU || GART_IOMMU || SWIOTLB || AMD_IOMMU)

config IOMMU_API
	def_bool (AMD_IOMMU || DMAR)

config MAXSMP
	bool "Enable Maximum number of SMP Processors and NUMA Nodes"
	depends on X86_64 && SMP && DEBUG_KERNEL && EXPERIMENTAL
	select CPUMASK_OFFSTACK
	---help---
	  Enable maximum number of CPUS and NUMA Nodes for this architecture.
	  If unsure, say N.

config NR_CPUS
	int "Maximum number of CPUs" if SMP && !MAXSMP
	range 2 8 if SMP && X86_32 && !X86_BIGSMP
	range 2 512 if SMP && !MAXSMP
	default "1" if !SMP
	default "4096" if MAXSMP
	default "32" if SMP && (X86_NUMAQ || X86_SUMMIT || X86_BIGSMP || X86_ES7000)
	default "8" if SMP
	---help---
	  This allows you to specify the maximum number of CPUs which this
	  kernel will support.  The maximum supported value is 512 and the
	  minimum value which makes sense is 2.

	  This is purely to save memory - each supported CPU adds
	  approximately eight kilobytes to the kernel image.

config SCHED_SMT
	bool "SMT (Hyperthreading) scheduler support"
	depends on X86_HT
	---help---
	  SMT scheduler support improves the CPU scheduler's decision making
	  when dealing with Intel Pentium 4 chips with HyperThreading at a
	  cost of slightly increased overhead in some places. If unsure say
	  N here.

config SCHED_MC
	def_bool y
	prompt "Multi-core scheduler support"
	depends on X86_HT
	---help---
	  Multi-core scheduler support improves the CPU scheduler's decision
	  making when dealing with multi-core CPU chips at a cost of slightly
	  increased overhead in some places. If unsure say N here.

config IRQ_TIME_ACCOUNTING
	bool "Fine granularity task level IRQ time accounting"
	default n
	---help---
	  Select this option to enable fine granularity task irq time
	  accounting. This is done by reading a timestamp on each
	  transitions between softirq and hardirq state, so there can be a
	  small performance impact.

	  If in doubt, say N here.

source "kernel/Kconfig.preempt"

config X86_UP_APIC
	bool "Local APIC support on uniprocessors"
	depends on X86_32 && !SMP && !X86_32_NON_STANDARD
	---help---
	  A local APIC (Advanced Programmable Interrupt Controller) is an
	  integrated interrupt controller in the CPU. If you have a single-CPU
	  system which has a processor with a local APIC, you can say Y here to
	  enable and use it. If you say Y here even though your machine doesn't
	  have a local APIC, then the kernel will still run with no slowdown at
	  all. The local APIC supports CPU-generated self-interrupts (timer,
	  performance counters), and the NMI watchdog which detects hard
	  lockups.

config X86_UP_IOAPIC
	bool "IO-APIC support on uniprocessors"
	depends on X86_UP_APIC
	---help---
	  An IO-APIC (I/O Advanced Programmable Interrupt Controller) is an
	  SMP-capable replacement for PC-style interrupt controllers. Most
	  SMP systems and many recent uniprocessor systems have one.

	  If you have a single-CPU system with an IO-APIC, you can say Y here
	  to use it. If you say Y here even though your machine doesn't have
	  an IO-APIC, then the kernel will still run with no slowdown at all.

config X86_LOCAL_APIC
	def_bool y
	depends on X86_64 || SMP || X86_32_NON_STANDARD || X86_UP_APIC

config X86_IO_APIC
	def_bool y
	depends on X86_64 || SMP || X86_32_NON_STANDARD || X86_UP_APIC

config X86_VISWS_APIC
	def_bool y
	depends on X86_32 && X86_VISWS

config X86_REROUTE_FOR_BROKEN_BOOT_IRQS
	bool "Reroute for broken boot IRQs"
	depends on X86_IO_APIC
	---help---
	  This option enables a workaround that fixes a source of
	  spurious interrupts. This is recommended when threaded
	  interrupt handling is used on systems where the generation of
	  superfluous "boot interrupts" cannot be disabled.

	  Some chipsets generate a legacy INTx "boot IRQ" when the IRQ
	  entry in the chipset's IO-APIC is masked (as, e.g. the RT
	  kernel does during interrupt handling). On chipsets where this
	  boot IRQ generation cannot be disabled, this workaround keeps
	  the original IRQ line masked so that only the equivalent "boot
	  IRQ" is delivered to the CPUs. The workaround also tells the
	  kernel to set up the IRQ handler on the boot IRQ line. In this
	  way only one interrupt is delivered to the kernel. Otherwise
	  the spurious second interrupt may cause the kernel to bring
	  down (vital) interrupt lines.

	  Only affects "broken" chipsets. Interrupt sharing may be
	  increased on these systems.

config X86_MCE
	bool "Machine Check / overheating reporting"
	---help---
	  Machine Check support allows the processor to notify the
	  kernel if it detects a problem (e.g. overheating, data corruption).
	  The action the kernel takes depends on the severity of the problem,
	  ranging from warning messages to halting the machine.

config X86_MCE_INTEL
	def_bool y
	prompt "Intel MCE features"
	depends on X86_MCE && X86_LOCAL_APIC
	---help---
	   Additional support for intel specific MCE features such as
	   the thermal monitor.

config X86_MCE_AMD
	def_bool y
	prompt "AMD MCE features"
	depends on X86_MCE && X86_LOCAL_APIC
	---help---
	   Additional support for AMD specific MCE features such as
	   the DRAM Error Threshold.

config X86_ANCIENT_MCE
	bool "Support for old Pentium 5 / WinChip machine checks"
	depends on X86_32 && X86_MCE
	---help---
	  Include support for machine check handling on old Pentium 5 or WinChip
	  systems. These typically need to be enabled explicitely on the command
	  line.

config X86_MCE_THRESHOLD
	depends on X86_MCE_AMD || X86_MCE_INTEL
	def_bool y

config X86_MCE_INJECT
	depends on X86_MCE
	tristate "Machine check injector support"
	---help---
	  Provide support for injecting machine checks for testing purposes.
	  If you don't know what a machine check is and you don't do kernel
	  QA it is safe to say n.

config X86_THERMAL_VECTOR
	def_bool y
	depends on X86_MCE_INTEL

config VM86
	bool "Enable VM86 support" if EMBEDDED
	default y
	depends on X86_32
	---help---
	  This option is required by programs like DOSEMU to run 16-bit legacy
	  code on X86 processors. It also may be needed by software like
	  XFree86 to initialize some video cards via BIOS. Disabling this
	  option saves about 6k.

config TOSHIBA
	tristate "Toshiba Laptop support"
	depends on X86_32
	---help---
	  This adds a driver to safely access the System Management Mode of
	  the CPU on Toshiba portables with a genuine Toshiba BIOS. It does
	  not work on models with a Phoenix BIOS. The System Management Mode
	  is used to set the BIOS and power saving options on Toshiba portables.

	  For information on utilities to make use of this driver see the
	  Toshiba Linux utilities web site at:
	  <http://www.buzzard.org.uk/toshiba/>.

	  Say Y if you intend to run this kernel on a Toshiba portable.
	  Say N otherwise.

config I8K
	tristate "Dell laptop support"
	---help---
	  This adds a driver to safely access the System Management Mode
	  of the CPU on the Dell Inspiron 8000. The System Management Mode
	  is used to read cpu temperature and cooling fan status and to
	  control the fans on the I8K portables.

	  This driver has been tested only on the Inspiron 8000 but it may
	  also work with other Dell laptops. You can force loading on other
	  models by passing the parameter `force=1' to the module. Use at
	  your own risk.

	  For information on utilities to make use of this driver see the
	  I8K Linux utilities web site at:
	  <http://people.debian.org/~dz/i8k/>

	  Say Y if you intend to run this kernel on a Dell Inspiron 8000.
	  Say N otherwise.

config X86_REBOOTFIXUPS
	bool "Enable X86 board specific fixups for reboot"
	depends on X86_32
	---help---
	  This enables chipset and/or board specific fixups to be done
	  in order to get reboot to work correctly. This is only needed on
	  some combinations of hardware and BIOS. The symptom, for which
	  this config is intended, is when reboot ends with a stalled/hung
	  system.

	  Currently, the only fixup is for the Geode machines using
	  CS5530A and CS5536 chipsets and the RDC R-321x SoC.

	  Say Y if you want to enable the fixup. Currently, it's safe to
	  enable this option even if you don't need it.
	  Say N otherwise.

config MICROCODE
	tristate "/dev/cpu/microcode - microcode support"
	select FW_LOADER
	---help---
	  If you say Y here, you will be able to update the microcode on
	  certain Intel and AMD processors. The Intel support is for the
	  IA32 family, e.g. Pentium Pro, Pentium II, Pentium III,
	  Pentium 4, Xeon etc. The AMD support is for family 0x10 and
	  0x11 processors, e.g. Opteron, Phenom and Turion 64 Ultra.
	  You will obviously need the actual microcode binary data itself
	  which is not shipped with the Linux kernel.

	  This option selects the general module only, you need to select
	  at least one vendor specific module as well.

	  To compile this driver as a module, choose M here: the
	  module will be called microcode.

config MICROCODE_INTEL
	bool "Intel microcode patch loading support"
	depends on MICROCODE
	default MICROCODE
	select FW_LOADER
	---help---
	  This options enables microcode patch loading support for Intel
	  processors.

	  For latest news and information on obtaining all the required
	  Intel ingredients for this driver, check:
	  <http://www.urbanmyth.org/microcode/>.

config MICROCODE_AMD
	bool "AMD microcode patch loading support"
	depends on MICROCODE
	select FW_LOADER
	---help---
	  If you select this option, microcode patch loading support for AMD
	  processors will be enabled.

config MICROCODE_OLD_INTERFACE
	def_bool y
	depends on MICROCODE

config X86_MSR
	tristate "/dev/cpu/*/msr - Model-specific register support"
	---help---
	  This device gives privileged processes access to the x86
	  Model-Specific Registers (MSRs).  It is a character device with
	  major 202 and minors 0 to 31 for /dev/cpu/0/msr to /dev/cpu/31/msr.
	  MSR accesses are directed to a specific CPU on multi-processor
	  systems.

config X86_CPUID
	tristate "/dev/cpu/*/cpuid - CPU information support"
	---help---
	  This device gives processes access to the x86 CPUID instruction to
	  be executed on a specific processor.  It is a character device
	  with major 203 and minors 0 to 31 for /dev/cpu/0/cpuid to
	  /dev/cpu/31/cpuid.

choice
	prompt "High Memory Support"
	default HIGHMEM64G if X86_NUMAQ
	default HIGHMEM4G
	depends on X86_32

config NOHIGHMEM
	bool "off"
	depends on !X86_NUMAQ
	---help---
	  Linux can use up to 64 Gigabytes of physical memory on x86 systems.
	  However, the address space of 32-bit x86 processors is only 4
	  Gigabytes large. That means that, if you have a large amount of
	  physical memory, not all of it can be "permanently mapped" by the
	  kernel. The physical memory that's not permanently mapped is called
	  "high memory".

	  If you are compiling a kernel which will never run on a machine with
	  more than 1 Gigabyte total physical RAM, answer "off" here (default
	  choice and suitable for most users). This will result in a "3GB/1GB"
	  split: 3GB are mapped so that each process sees a 3GB virtual memory
	  space and the remaining part of the 4GB virtual memory space is used
	  by the kernel to permanently map as much physical memory as
	  possible.

	  If the machine has between 1 and 4 Gigabytes physical RAM, then
	  answer "4GB" here.

	  If more than 4 Gigabytes is used then answer "64GB" here. This
	  selection turns Intel PAE (Physical Address Extension) mode on.
	  PAE implements 3-level paging on IA32 processors. PAE is fully
	  supported by Linux, PAE mode is implemented on all recent Intel
	  processors (Pentium Pro and better). NOTE: If you say "64GB" here,
	  then the kernel will not boot on CPUs that don't support PAE!

	  The actual amount of total physical memory will either be
	  auto detected or can be forced by using a kernel command line option
	  such as "mem=256M". (Try "man bootparam" or see the documentation of
	  your boot loader (lilo or loadlin) about how to pass options to the
	  kernel at boot time.)

	  If unsure, say "off".

config HIGHMEM4G
	bool "4GB"
	depends on !X86_NUMAQ
	---help---
	  Select this if you have a 32-bit processor and between 1 and 4
	  gigabytes of physical RAM.

config HIGHMEM64G
	bool "64GB"
	depends on !M386 && !M486
	select X86_PAE
	---help---
	  Select this if you have a 32-bit processor and more than 4
	  gigabytes of physical RAM.

endchoice

choice
	depends on EXPERIMENTAL
	prompt "Memory split" if EMBEDDED
	default VMSPLIT_3G
	depends on X86_32
	---help---
	  Select the desired split between kernel and user memory.

	  If the address range available to the kernel is less than the
	  physical memory installed, the remaining memory will be available
	  as "high memory". Accessing high memory is a little more costly
	  than low memory, as it needs to be mapped into the kernel first.
	  Note that increasing the kernel address space limits the range
	  available to user programs, making the address space there
	  tighter.  Selecting anything other than the default 3G/1G split
	  will also likely make your kernel incompatible with binary-only
	  kernel modules.

	  If you are not absolutely sure what you are doing, leave this
	  option alone!

	config VMSPLIT_3G
		bool "3G/1G user/kernel split"
	config VMSPLIT_3G_OPT
		depends on !X86_PAE
		bool "3G/1G user/kernel split (for full 1G low memory)"
	config VMSPLIT_2G
		bool "2G/2G user/kernel split"
	config VMSPLIT_2G_OPT
		depends on !X86_PAE
		bool "2G/2G user/kernel split (for full 2G low memory)"
	config VMSPLIT_1G
		bool "1G/3G user/kernel split"
endchoice

config PAGE_OFFSET
	hex
	default 0xB0000000 if VMSPLIT_3G_OPT
	default 0x80000000 if VMSPLIT_2G
	default 0x78000000 if VMSPLIT_2G_OPT
	default 0x40000000 if VMSPLIT_1G
	default 0xC0000000
	depends on X86_32

config HIGHMEM
	def_bool y
	depends on X86_32 && (HIGHMEM64G || HIGHMEM4G)

config X86_PAE
	bool "PAE (Physical Address Extension) Support"
	depends on X86_32 && !HIGHMEM4G
	---help---
	  PAE is required for NX support, and furthermore enables
	  larger swapspace support for non-overcommit purposes. It
	  has the cost of more pagetable lookup overhead, and also
	  consumes more pagetable space per process.

config ARCH_PHYS_ADDR_T_64BIT
	def_bool X86_64 || X86_PAE

config ARCH_DMA_ADDR_T_64BIT
	def_bool X86_64 || HIGHMEM64G

config DIRECT_GBPAGES
	bool "Enable 1GB pages for kernel pagetables" if EMBEDDED
	default y
	depends on X86_64
	---help---
	  Allow the kernel linear mapping to use 1GB pages on CPUs that
	  support it. This can improve the kernel's performance a tiny bit by
	  reducing TLB pressure. If in doubt, say "Y".

# Common NUMA Features
config NUMA
	bool "Numa Memory Allocation and Scheduler Support"
	depends on SMP
	depends on X86_64 || (X86_32 && HIGHMEM64G && (X86_NUMAQ || X86_BIGSMP || X86_SUMMIT && ACPI) && EXPERIMENTAL)
	default y if (X86_NUMAQ || X86_SUMMIT || X86_BIGSMP)
	---help---
	  Enable NUMA (Non Uniform Memory Access) support.

	  The kernel will try to allocate memory used by a CPU on the
	  local memory controller of the CPU and add some more
	  NUMA awareness to the kernel.

	  For 64-bit this is recommended if the system is Intel Core i7
	  (or later), AMD Opteron, or EM64T NUMA.

	  For 32-bit this is only needed on (rare) 32-bit-only platforms
	  that support NUMA topologies, such as NUMAQ / Summit, or if you
	  boot a 32-bit kernel on a 64-bit NUMA platform.

	  Otherwise, you should say N.

comment "NUMA (Summit) requires SMP, 64GB highmem support, ACPI"
	depends on X86_32 && X86_SUMMIT && (!HIGHMEM64G || !ACPI)

config K8_NUMA
	def_bool y
	prompt "Old style AMD Opteron NUMA detection"
	depends on X86_64 && NUMA && PCI
	---help---
	  Enable K8 NUMA node topology detection.  You should say Y here if
	  you have a multi processor AMD K8 system. This uses an old
	  method to read the NUMA configuration directly from the builtin
	  Northbridge of Opteron. It is recommended to use X86_64_ACPI_NUMA
	  instead, which also takes priority if both are compiled in.

config X86_64_ACPI_NUMA
	def_bool y
	prompt "ACPI NUMA detection"
	depends on X86_64 && NUMA && ACPI && PCI
	select ACPI_NUMA
	---help---
	  Enable ACPI SRAT based node topology detection.

# Some NUMA nodes have memory ranges that span
# other nodes.  Even though a pfn is valid and
# between a node's start and end pfns, it may not
# reside on that node.  See memmap_init_zone()
# for details.
config NODES_SPAN_OTHER_NODES
	def_bool y
	depends on X86_64_ACPI_NUMA

config NUMA_EMU
	bool "NUMA emulation"
	depends on X86_64 && NUMA
	---help---
	  Enable NUMA emulation. A flat machine will be split
	  into virtual nodes when booted with "numa=fake=N", where N is the
	  number of nodes. This is only useful for debugging.

config NODES_SHIFT
	int "Maximum NUMA Nodes (as a power of 2)" if !MAXSMP
	range 1 10
	default "10" if MAXSMP
	default "6" if X86_64
	default "4" if X86_NUMAQ
	default "3"
	depends on NEED_MULTIPLE_NODES
	---help---
	  Specify the maximum number of NUMA Nodes available on the target
	  system.  Increases memory reserved to accommodate various tables.

config HAVE_ARCH_BOOTMEM
	def_bool y
	depends on X86_32 && NUMA

config ARCH_HAVE_MEMORY_PRESENT
	def_bool y
	depends on X86_32 && DISCONTIGMEM

config NEED_NODE_MEMMAP_SIZE
	def_bool y
	depends on X86_32 && (DISCONTIGMEM || SPARSEMEM)

config HAVE_ARCH_ALLOC_REMAP
	def_bool y
	depends on X86_32 && NUMA

config ARCH_FLATMEM_ENABLE
	def_bool y
	depends on X86_32 && ARCH_SELECT_MEMORY_MODEL && !NUMA

config ARCH_DISCONTIGMEM_ENABLE
	def_bool y
	depends on NUMA && X86_32

config ARCH_DISCONTIGMEM_DEFAULT
	def_bool y
	depends on NUMA && X86_32

config ARCH_PROC_KCORE_TEXT
	def_bool y
	depends on X86_64 && PROC_KCORE

config ARCH_SPARSEMEM_DEFAULT
	def_bool y
	depends on X86_64

config ARCH_SPARSEMEM_ENABLE
	def_bool y
	depends on X86_64 || NUMA || (EXPERIMENTAL && X86_32) || X86_32_NON_STANDARD
	select SPARSEMEM_STATIC if X86_32
	select SPARSEMEM_VMEMMAP_ENABLE if X86_64

config ARCH_SELECT_MEMORY_MODEL
	def_bool y
	depends on ARCH_SPARSEMEM_ENABLE

config ARCH_MEMORY_PROBE
	def_bool X86_64
	depends on MEMORY_HOTPLUG

config ILLEGAL_POINTER_VALUE
       hex
       default 0 if X86_32
       default 0xdead000000000000 if X86_64

source "mm/Kconfig"

config HIGHPTE
	bool "Allocate 3rd-level pagetables from highmem"
	depends on HIGHMEM
	---help---
	  The VM uses one page table entry for each page of physical memory.
	  For systems with a lot of RAM, this can be wasteful of precious
	  low memory.  Setting this option will put user-space page table
	  entries in high memory.

config X86_CHECK_BIOS_CORRUPTION
	bool "Check for low memory corruption"
	---help---
	  Periodically check for memory corruption in low memory, which
	  is suspected to be caused by BIOS.  Even when enabled in the
	  configuration, it is disabled at runtime.  Enable it by
	  setting "memory_corruption_check=1" on the kernel command
	  line.  By default it scans the low 64k of memory every 60
	  seconds; see the memory_corruption_check_size and
	  memory_corruption_check_period parameters in
	  Documentation/kernel-parameters.txt to adjust this.

	  When enabled with the default parameters, this option has
	  almost no overhead, as it reserves a relatively small amount
	  of memory and scans it infrequently.  It both detects corruption
	  and prevents it from affecting the running system.

	  It is, however, intended as a diagnostic tool; if repeatable
	  BIOS-originated corruption always affects the same memory,
	  you can use memmap= to prevent the kernel from using that
	  memory.

config X86_BOOTPARAM_MEMORY_CORRUPTION_CHECK
	bool "Set the default setting of memory_corruption_check"
	depends on X86_CHECK_BIOS_CORRUPTION
	default y
	---help---
	  Set whether the default state of memory_corruption_check is
	  on or off.

config X86_RESERVE_LOW
	int "Amount of low memory, in kilobytes, to reserve for the BIOS"
	default 64
	range 4 640
	---help---
	  Specify the amount of low memory to reserve for the BIOS.

	  The first page contains BIOS data structures that the kernel
	  must not use, so that page must always be reserved.

	  By default we reserve the first 64K of physical RAM, as a
	  number of BIOSes are known to corrupt that memory range
	  during events such as suspend/resume or monitor cable
	  insertion, so it must not be used by the kernel.

	  You can set this to 4 if you are absolutely sure that you
	  trust the BIOS to get all its memory reservations and usages
	  right.  If you know your BIOS have problems beyond the
	  default 64K area, you can set this to 640 to avoid using the
	  entire low memory range.

	  If you have doubts about the BIOS (e.g. suspend/resume does
	  not work or there's kernel crashes after certain hardware
	  hotplug events) then you might want to enable
	  X86_CHECK_BIOS_CORRUPTION=y to allow the kernel to check
	  typical corruption patterns.

	  Leave this to the default value of 64 if you are unsure.

config MATH_EMULATION
	bool
	prompt "Math emulation" if X86_32
	---help---
	  Linux can emulate a math coprocessor (used for floating point
	  operations) if you don't have one. 486DX and Pentium processors have
	  a math coprocessor built in, 486SX and 386 do not, unless you added
	  a 487DX or 387, respectively. (The messages during boot time can
	  give you some hints here ["man dmesg"].) Everyone needs either a
	  coprocessor or this emulation.

	  If you don't have a math coprocessor, you need to say Y here; if you
	  say Y here even though you have a coprocessor, the coprocessor will
	  be used nevertheless. (This behavior can be changed with the kernel
	  command line option "no387", which comes handy if your coprocessor
	  is broken. Try "man bootparam" or see the documentation of your boot
	  loader (lilo or loadlin) about how to pass options to the kernel at
	  boot time.) This means that it is a good idea to say Y here if you
	  intend to use this kernel on different machines.

	  More information about the internals of the Linux math coprocessor
	  emulation can be found in <file:arch/x86/math-emu/README>.

	  If you are not sure, say Y; apart from resulting in a 66 KB bigger
	  kernel, it won't hurt.

config MTRR
	def_bool y
	prompt "MTRR (Memory Type Range Register) support" if EMBEDDED
	---help---
	  On Intel P6 family processors (Pentium Pro, Pentium II and later)
	  the Memory Type Range Registers (MTRRs) may be used to control
	  processor access to memory ranges. This is most useful if you have
	  a video (VGA) card on a PCI or AGP bus. Enabling write-combining
	  allows bus write transfers to be combined into a larger transfer
	  before bursting over the PCI/AGP bus. This can increase performance
	  of image write operations 2.5 times or more. Saying Y here creates a
	  /proc/mtrr file which may be used to manipulate your processor's
	  MTRRs. Typically the X server should use this.

	  This code has a reasonably generic interface so that similar
	  control registers on other processors can be easily supported
	  as well:

	  The Cyrix 6x86, 6x86MX and M II processors have Address Range
	  Registers (ARRs) which provide a similar functionality to MTRRs. For
	  these, the ARRs are used to emulate the MTRRs.
	  The AMD K6-2 (stepping 8 and above) and K6-3 processors have two
	  MTRRs. The Centaur C6 (WinChip) has 8 MCRs, allowing
	  write-combining. All of these processors are supported by this code
	  and it makes sense to say Y here if you have one of them.

	  Saying Y here also fixes a problem with buggy SMP BIOSes which only
	  set the MTRRs for the boot CPU and not for the secondary CPUs. This
	  can lead to all sorts of problems, so it's good to say Y here.

	  You can safely say Y even if your machine doesn't have MTRRs, you'll
	  just add about 9 KB to your kernel.

	  See <file:Documentation/x86/mtrr.txt> for more information.

config MTRR_SANITIZER
	def_bool y
	prompt "MTRR cleanup support"
	depends on MTRR
	---help---
	  Convert MTRR layout from continuous to discrete, so X drivers can
	  add writeback entries.

	  Can be disabled with disable_mtrr_cleanup on the kernel command line.
	  The largest mtrr entry size for a continuous block can be set with
	  mtrr_chunk_size.

	  If unsure, say Y.

config MTRR_SANITIZER_ENABLE_DEFAULT
	int "MTRR cleanup enable value (0-1)"
	range 0 1
	default "0"
	depends on MTRR_SANITIZER
	---help---
	  Enable mtrr cleanup default value

config MTRR_SANITIZER_SPARE_REG_NR_DEFAULT
	int "MTRR cleanup spare reg num (0-7)"
	range 0 7
	default "1"
	depends on MTRR_SANITIZER
	---help---
	  mtrr cleanup spare entries default, it can be changed via
	  mtrr_spare_reg_nr=N on the kernel command line.

config X86_PAT
	def_bool y
	prompt "x86 PAT support" if EMBEDDED
	depends on MTRR
	---help---
	  Use PAT attributes to setup page level cache control.

	  PATs are the modern equivalents of MTRRs and are much more
	  flexible than MTRRs.

	  Say N here if you see bootup problems (boot crash, boot hang,
	  spontaneous reboots) or a non-working video driver.

	  If unsure, say Y.

config ARCH_USES_PG_UNCACHED
	def_bool y
	depends on X86_PAT

config EFI
	bool "EFI runtime service support"
	depends on ACPI
	---help---
	  This enables the kernel to use EFI runtime services that are
	  available (such as the EFI variable services).

	  This option is only useful on systems that have EFI firmware.
	  In addition, you should use the latest ELILO loader available
	  at <http://elilo.sourceforge.net> in order to take advantage
	  of EFI runtime services. However, even with this option, the
	  resultant kernel should continue to boot on existing non-EFI
	  platforms.

config SECCOMP
	def_bool y
	prompt "Enable seccomp to safely compute untrusted bytecode"
	---help---
	  This kernel feature is useful for number crunching applications
	  that may need to compute untrusted bytecode during their
	  execution. By using pipes or other transports made available to
	  the process as file descriptors supporting the read/write
	  syscalls, it's possible to isolate those applications in
	  their own address space using seccomp. Once seccomp is
	  enabled via prctl(PR_SET_SECCOMP), it cannot be disabled
	  and the task is only allowed to execute a few safe syscalls
	  defined by each seccomp mode.

	  If unsure, say Y. Only embedded should say N here.

config CC_STACKPROTECTOR
	bool "Enable -fstack-protector buffer overflow detection (EXPERIMENTAL)"
	---help---
	  This option turns on the -fstack-protector GCC feature. This
	  feature puts, at the beginning of functions, a canary value on
	  the stack just before the return address, and validates
	  the value just before actually returning.  Stack based buffer
	  overflows (that need to overwrite this return address) now also
	  overwrite the canary, which gets detected and the attack is then
	  neutralized via a kernel panic.

	  This feature requires gcc version 4.2 or above, or a distribution
	  gcc with the feature backported. Older versions are automatically
	  detected and for those versions, this configuration option is
	  ignored. (and a warning is printed during bootup)

source kernel/Kconfig.hz

config KEXEC
	bool "kexec system call"
	---help---
	  kexec is a system call that implements the ability to shutdown your
	  current kernel, and to start another kernel.  It is like a reboot
	  but it is independent of the system firmware.   And like a reboot
	  you can start any kernel with it, not just Linux.

	  The name comes from the similarity to the exec system call.

	  It is an ongoing process to be certain the hardware in a machine
	  is properly shutdown, so do not be surprised if this code does not
	  initially work for you.  It may help to enable device hotplugging
	  support.  As of this writing the exact hardware interface is
	  strongly in flux, so no good recommendation can be made.

config CRASH_DUMP
	bool "kernel crash dumps"
	depends on X86_64 || (X86_32 && HIGHMEM)
	---help---
	  Generate crash dump after being started by kexec.
	  This should be normally only set in special crash dump kernels
	  which are loaded in the main kernel with kexec-tools into
	  a specially reserved region and then later executed after
	  a crash by kdump/kexec. The crash dump kernel must be compiled
	  to a memory address not used by the main kernel or BIOS using
	  PHYSICAL_START, or it must be built as a relocatable image
	  (CONFIG_RELOCATABLE=y).
	  For more details see Documentation/kdump/kdump.txt

config KEXEC_JUMP
	bool "kexec jump (EXPERIMENTAL)"
	depends on EXPERIMENTAL
	depends on KEXEC && HIBERNATION
	---help---
	  Jump between original kernel and kexeced kernel and invoke
	  code in physical address mode via KEXEC

config PHYSICAL_START
	hex "Physical address where the kernel is loaded" if (EMBEDDED || CRASH_DUMP)
	default "0x1000000"
	---help---
	  This gives the physical address where the kernel is loaded.

	  If kernel is a not relocatable (CONFIG_RELOCATABLE=n) then
	  bzImage will decompress itself to above physical address and
	  run from there. Otherwise, bzImage will run from the address where
	  it has been loaded by the boot loader and will ignore above physical
	  address.

	  In normal kdump cases one does not have to set/change this option
	  as now bzImage can be compiled as a completely relocatable image
	  (CONFIG_RELOCATABLE=y) and be used to load and run from a different
	  address. This option is mainly useful for the folks who don't want
	  to use a bzImage for capturing the crash dump and want to use a
	  vmlinux instead. vmlinux is not relocatable hence a kernel needs
	  to be specifically compiled to run from a specific memory area
	  (normally a reserved region) and this option comes handy.

	  So if you are using bzImage for capturing the crash dump,
	  leave the value here unchanged to 0x1000000 and set
	  CONFIG_RELOCATABLE=y.  Otherwise if you plan to use vmlinux
	  for capturing the crash dump change this value to start of
	  the reserved region.  In other words, it can be set based on
	  the "X" value as specified in the "crashkernel=YM@XM"
	  command line boot parameter passed to the panic-ed
	  kernel. Please take a look at Documentation/kdump/kdump.txt
	  for more details about crash dumps.

	  Usage of bzImage for capturing the crash dump is recommended as
	  one does not have to build two kernels. Same kernel can be used
	  as production kernel and capture kernel. Above option should have
	  gone away after relocatable bzImage support is introduced. But it
	  is present because there are users out there who continue to use
	  vmlinux for dump capture. This option should go away down the
	  line.

	  Don't change this unless you know what you are doing.

config RELOCATABLE
	bool "Build a relocatable kernel"
	default y
	---help---
	  This builds a kernel image that retains relocation information
	  so it can be loaded someplace besides the default 1MB.
	  The relocations tend to make the kernel binary about 10% larger,
	  but are discarded at runtime.

	  One use is for the kexec on panic case where the recovery kernel
	  must live at a different physical address than the primary
	  kernel.

	  Note: If CONFIG_RELOCATABLE=y, then the kernel runs from the address
	  it has been loaded at and the compile time physical address
	  (CONFIG_PHYSICAL_START) is ignored.

# Relocation on x86-32 needs some additional build support
config X86_NEED_RELOCS
	def_bool y
	depends on X86_32 && RELOCATABLE

config PHYSICAL_ALIGN
	hex "Alignment value to which kernel should be aligned" if X86_32
	default "0x1000000"
	range 0x2000 0x1000000
	---help---
	  This value puts the alignment restrictions on physical address
	  where kernel is loaded and run from. Kernel is compiled for an
	  address which meets above alignment restriction.

	  If bootloader loads the kernel at a non-aligned address and
	  CONFIG_RELOCATABLE is set, kernel will move itself to nearest
	  address aligned to above value and run from there.

	  If bootloader loads the kernel at a non-aligned address and
	  CONFIG_RELOCATABLE is not set, kernel will ignore the run time
	  load address and decompress itself to the address it has been
	  compiled for and run from there. The address for which kernel is
	  compiled already meets above alignment restrictions. Hence the
	  end result is that kernel runs from a physical address meeting
	  above alignment restrictions.

	  Don't change this unless you know what you are doing.

config HOTPLUG_CPU
	bool "Support for hot-pluggable CPUs"
	depends on SMP && HOTPLUG
	---help---
	  Say Y here to allow turning CPUs off and on. CPUs can be
	  controlled through /sys/devices/system/cpu.
	  ( Note: power management support will enable this option
	    automatically on SMP systems. )
	  Say N if you want to disable CPU hotplug.

config COMPAT_VDSO
	def_bool y
	prompt "Compat VDSO support"
	depends on X86_32 || IA32_EMULATION
	---help---
	  Map the 32-bit VDSO to the predictable old-style address too.

	  Say N here if you are running a sufficiently recent glibc
	  version (2.3.3 or later), to remove the high-mapped
	  VDSO mapping and to exclusively use the randomized VDSO.

	  If unsure, say Y.

config CMDLINE_BOOL
	bool "Built-in kernel command line"
	---help---
	  Allow for specifying boot arguments to the kernel at
	  build time.  On some systems (e.g. embedded ones), it is
	  necessary or convenient to provide some or all of the
	  kernel boot arguments with the kernel itself (that is,
	  to not rely on the boot loader to provide them.)

	  To compile command line arguments into the kernel,
	  set this option to 'Y', then fill in the
	  the boot arguments in CONFIG_CMDLINE.

	  Systems with fully functional boot loaders (i.e. non-embedded)
	  should leave this option set to 'N'.

config CMDLINE
	string "Built-in kernel command string"
	depends on CMDLINE_BOOL
	default ""
	---help---
	  Enter arguments here that should be compiled into the kernel
	  image and used at boot time.  If the boot loader provides a
	  command line at boot time, it is appended to this string to
	  form the full kernel command line, when the system boots.

	  However, you can use the CONFIG_CMDLINE_OVERRIDE option to
	  change this behavior.

	  In most cases, the command line (whether built-in or provided
	  by the boot loader) should specify the device for the root
	  file system.

config CMDLINE_OVERRIDE
	bool "Built-in command line overrides boot loader arguments"
	depends on CMDLINE_BOOL
	---help---
	  Set this option to 'Y' to have the kernel ignore the boot loader
	  command line, and use ONLY the built-in command line.

	  This is used to work around broken boot loaders.  This should
	  be set to 'N' under normal conditions.

endmenu

config ARCH_ENABLE_MEMORY_HOTPLUG
	def_bool y
	depends on X86_64 || (X86_32 && HIGHMEM)

config ARCH_ENABLE_MEMORY_HOTREMOVE
	def_bool y
	depends on MEMORY_HOTPLUG

config HAVE_ARCH_EARLY_PFN_TO_NID
	def_bool X86_64
	depends on NUMA

config USE_PERCPU_NUMA_NODE_ID
	def_bool X86_64
	depends on NUMA

menu "Power management and ACPI options"

config ARCH_HIBERNATION_HEADER
	def_bool y
	depends on X86_64 && HIBERNATION

source "kernel/power/Kconfig"

source "drivers/acpi/Kconfig"

source "drivers/sfi/Kconfig"

config X86_APM_BOOT
	def_bool y
	depends on APM || APM_MODULE

menuconfig APM
	tristate "APM (Advanced Power Management) BIOS support"
	depends on X86_32 && PM_SLEEP
	---help---
	  APM is a BIOS specification for saving power using several different
	  techniques. This is mostly useful for battery powered laptops with
	  APM compliant BIOSes. If you say Y here, the system time will be
	  reset after a RESUME operation, the /proc/apm device will provide
	  battery status information, and user-space programs will receive
	  notification of APM "events" (e.g. battery status change).

	  If you select "Y" here, you can disable actual use of the APM
	  BIOS by passing the "apm=off" option to the kernel at boot time.

	  Note that the APM support is almost completely disabled for
	  machines with more than one CPU.

	  In order to use APM, you will need supporting software. For location
	  and more information, read <file:Documentation/power/pm.txt> and the
	  Battery Powered Linux mini-HOWTO, available from
	  <http://www.tldp.org/docs.html#howto>.

	  This driver does not spin down disk drives (see the hdparm(8)
	  manpage ("man 8 hdparm") for that), and it doesn't turn off
	  VESA-compliant "green" monitors.

	  This driver does not support the TI 4000M TravelMate and the ACER
	  486/DX4/75 because they don't have compliant BIOSes. Many "green"
	  desktop machines also don't have compliant BIOSes, and this driver
	  may cause those machines to panic during the boot phase.

	  Generally, if you don't have a battery in your machine, there isn't
	  much point in using this driver and you should say N. If you get
	  random kernel OOPSes or reboots that don't seem to be related to
	  anything, try disabling/enabling this option (or disabling/enabling
	  APM in your BIOS).

	  Some other things you should try when experiencing seemingly random,
	  "weird" problems:

	  1) make sure that you have enough swap space and that it is
	  enabled.
	  2) pass the "no-hlt" option to the kernel
	  3) switch on floating point emulation in the kernel and pass
	  the "no387" option to the kernel
	  4) pass the "floppy=nodma" option to the kernel
	  5) pass the "mem=4M" option to the kernel (thereby disabling
	  all but the first 4 MB of RAM)
	  6) make sure that the CPU is not over clocked.
	  7) read the sig11 FAQ at <http://www.bitwizard.nl/sig11/>
	  8) disable the cache from your BIOS settings
	  9) install a fan for the video card or exchange video RAM
	  10) install a better fan for the CPU
	  11) exchange RAM chips
	  12) exchange the motherboard.

	  To compile this driver as a module, choose M here: the
	  module will be called apm.

if APM

config APM_IGNORE_USER_SUSPEND
	bool "Ignore USER SUSPEND"
	---help---
	  This option will ignore USER SUSPEND requests. On machines with a
	  compliant APM BIOS, you want to say N. However, on the NEC Versa M
	  series notebooks, it is necessary to say Y because of a BIOS bug.

config APM_DO_ENABLE
	bool "Enable PM at boot time"
	---help---
	  Enable APM features at boot time. From page 36 of the APM BIOS
	  specification: "When disabled, the APM BIOS does not automatically
	  power manage devices, enter the Standby State, enter the Suspend
	  State, or take power saving steps in response to CPU Idle calls."
	  This driver will make CPU Idle calls when Linux is idle (unless this
	  feature is turned off -- see "Do CPU IDLE calls", below). This
	  should always save battery power, but more complicated APM features
	  will be dependent on your BIOS implementation. You may need to turn
	  this option off if your computer hangs at boot time when using APM
	  support, or if it beeps continuously instead of suspending. Turn
	  this off if you have a NEC UltraLite Versa 33/C or a Toshiba
	  T400CDT. This is off by default since most machines do fine without
	  this feature.

config APM_CPU_IDLE
	bool "Make CPU Idle calls when idle"
	---help---
	  Enable calls to APM CPU Idle/CPU Busy inside the kernel's idle loop.
	  On some machines, this can activate improved power savings, such as
	  a slowed CPU clock rate, when the machine is idle. These idle calls
	  are made after the idle loop has run for some length of time (e.g.,
	  333 mS). On some machines, this will cause a hang at boot time or
	  whenever the CPU becomes idle. (On machines with more than one CPU,
	  this option does nothing.)

config APM_DISPLAY_BLANK
	bool "Enable console blanking using APM"
	---help---
	  Enable console blanking using the APM. Some laptops can use this to
	  turn off the LCD backlight when the screen blanker of the Linux
	  virtual console blanks the screen. Note that this is only used by
	  the virtual console screen blanker, and won't turn off the backlight
	  when using the X Window system. This also doesn't have anything to
	  do with your VESA-compliant power-saving monitor. Further, this
	  option doesn't work for all laptops -- it might not turn off your
	  backlight at all, or it might print a lot of errors to the console,
	  especially if you are using gpm.

config APM_ALLOW_INTS
	bool "Allow interrupts during APM BIOS calls"
	---help---
	  Normally we disable external interrupts while we are making calls to
	  the APM BIOS as a measure to lessen the effects of a badly behaving
	  BIOS implementation.  The BIOS should reenable interrupts if it
	  needs to.  Unfortunately, some BIOSes do not -- especially those in
	  many of the newer IBM Thinkpads.  If you experience hangs when you
	  suspend, try setting this to Y.  Otherwise, say N.

endif # APM

source "arch/x86/kernel/cpu/cpufreq/Kconfig"

source "drivers/cpuidle/Kconfig"

source "drivers/idle/Kconfig"

endmenu


menu "Bus options (PCI etc.)"

config PCI
	bool "PCI support"
	default y
	select ARCH_SUPPORTS_MSI if (X86_LOCAL_APIC && X86_IO_APIC)
	---help---
	  Find out whether you have a PCI motherboard. PCI is the name of a
	  bus system, i.e. the way the CPU talks to the other stuff inside
	  your box. Other bus systems are ISA, EISA, MicroChannel (MCA) or
	  VESA. If you have PCI, say Y, otherwise N.

choice
	prompt "PCI access mode"
	depends on X86_32 && PCI
	default PCI_GOANY
	---help---
	  On PCI systems, the BIOS can be used to detect the PCI devices and
	  determine their configuration. However, some old PCI motherboards
	  have BIOS bugs and may crash if this is done. Also, some embedded
	  PCI-based systems don't have any BIOS at all. Linux can also try to
	  detect the PCI hardware directly without using the BIOS.

	  With this option, you can specify how Linux should detect the
	  PCI devices. If you choose "BIOS", the BIOS will be used,
	  if you choose "Direct", the BIOS won't be used, and if you
	  choose "MMConfig", then PCI Express MMCONFIG will be used.
	  If you choose "Any", the kernel will try MMCONFIG, then the
	  direct access method and falls back to the BIOS if that doesn't
	  work. If unsure, go with the default, which is "Any".

config PCI_GOBIOS
	bool "BIOS"

config PCI_GOMMCONFIG
	bool "MMConfig"

config PCI_GODIRECT
	bool "Direct"

config PCI_GOOLPC
	bool "OLPC XO-1"
	depends on OLPC

config PCI_GOANY
	bool "Any"

endchoice

config PCI_BIOS
	def_bool y
	depends on X86_32 && PCI && (PCI_GOBIOS || PCI_GOANY)

# x86-64 doesn't support PCI BIOS access from long mode so always go direct.
config PCI_DIRECT
	def_bool y
	depends on PCI && (X86_64 || (PCI_GODIRECT || PCI_GOANY || PCI_GOOLPC))

config PCI_MMCONFIG
	def_bool y
	depends on X86_32 && PCI && (ACPI || SFI) && (PCI_GOMMCONFIG || PCI_GOANY)

config PCI_OLPC
	def_bool y
	depends on PCI && OLPC && (PCI_GOOLPC || PCI_GOANY)

config PCI_DOMAINS
	def_bool y
	depends on PCI

config PCI_MMCONFIG
	bool "Support mmconfig PCI config space access"
	depends on X86_64 && PCI && ACPI

config PCI_CNB20LE_QUIRK
	bool "Read CNB20LE Host Bridge Windows"
	depends on PCI
	help
	  Read the PCI windows out of the CNB20LE host bridge. This allows
	  PCI hotplug to work on systems with the CNB20LE chipset which do
	  not have ACPI.

config DMAR
	bool "Support for DMA Remapping Devices (EXPERIMENTAL)"
	depends on PCI_MSI && ACPI && EXPERIMENTAL
	help
	  DMA remapping (DMAR) devices support enables independent address
	  translations for Direct Memory Access (DMA) from devices.
	  These DMA remapping devices are reported via ACPI tables
	  and include PCI device scope covered by these DMA
	  remapping devices.

config DMAR_DEFAULT_ON
	def_bool y
	prompt "Enable DMA Remapping Devices by default"
	depends on DMAR
	help
	  Selecting this option will enable a DMAR device at boot time if
	  one is found. If this option is not selected, DMAR support can
	  be enabled by passing intel_iommu=on to the kernel. It is
	  recommended you say N here while the DMAR code remains
	  experimental.

config DMAR_BROKEN_GFX_WA
	bool "Workaround broken graphics drivers (going away soon)"
	depends on DMAR && BROKEN
	---help---
	  Current Graphics drivers tend to use physical address
	  for DMA and avoid using DMA APIs. Setting this config
	  option permits the IOMMU driver to set a unity map for
	  all the OS-visible memory. Hence the driver can continue
	  to use physical addresses for DMA, at least until this
	  option is removed in the 2.6.32 kernel.

config DMAR_FLOPPY_WA
	def_bool y
	depends on DMAR
	---help---
	  Floppy disk drivers are known to bypass DMA API calls
	  thereby failing to work when IOMMU is enabled. This
	  workaround will setup a 1:1 mapping for the first
	  16MiB to make floppy (an ISA device) work.

config INTR_REMAP
	bool "Support for Interrupt Remapping (EXPERIMENTAL)"
	depends on X86_64 && X86_IO_APIC && PCI_MSI && ACPI && EXPERIMENTAL
	---help---
	  Supports Interrupt remapping for IO-APIC and MSI devices.
	  To use x2apic mode in the CPU's which support x2APIC enhancements or
	  to support platforms with CPU's having > 8 bit APIC ID, say Y.

source "drivers/pci/pcie/Kconfig"

source "drivers/pci/Kconfig"

# x86_64 have no ISA slots, but do have ISA-style DMA.
config ISA_DMA_API
	def_bool y

if X86_32

config ISA
	bool "ISA support"
	---help---
	  Find out whether you have ISA slots on your motherboard.  ISA is the
	  name of a bus system, i.e. the way the CPU talks to the other stuff
	  inside your box.  Other bus systems are PCI, EISA, MicroChannel
	  (MCA) or VESA.  ISA is an older system, now being displaced by PCI;
	  newer boards don't support it.  If you have ISA, say Y, otherwise N.

config EISA
	bool "EISA support"
	depends on ISA
	---help---
	  The Extended Industry Standard Architecture (EISA) bus was
	  developed as an open alternative to the IBM MicroChannel bus.

	  The EISA bus provided some of the features of the IBM MicroChannel
	  bus while maintaining backward compatibility with cards made for
	  the older ISA bus.  The EISA bus saw limited use between 1988 and
	  1995 when it was made obsolete by the PCI bus.

	  Say Y here if you are building a kernel for an EISA-based machine.

	  Otherwise, say N.

source "drivers/eisa/Kconfig"

config MCA
	bool "MCA support"
	---help---
	  MicroChannel Architecture is found in some IBM PS/2 machines and
	  laptops.  It is a bus system similar to PCI or ISA. See
	  <file:Documentation/mca.txt> (and especially the web page given
	  there) before attempting to build an MCA bus kernel.

source "drivers/mca/Kconfig"

config SCx200
	tristate "NatSemi SCx200 support"
	---help---
	  This provides basic support for National Semiconductor's
	  (now AMD's) Geode processors.  The driver probes for the
	  PCI-IDs of several on-chip devices, so its a good dependency
	  for other scx200_* drivers.

	  If compiled as a module, the driver is named scx200.

config SCx200HR_TIMER
	tristate "NatSemi SCx200 27MHz High-Resolution Timer Support"
	depends on SCx200
	default y
	---help---
	  This driver provides a clocksource built upon the on-chip
	  27MHz high-resolution timer.  Its also a workaround for
	  NSC Geode SC-1100's buggy TSC, which loses time when the
	  processor goes idle (as is done by the scheduler).  The
	  other workaround is idle=poll boot option.

config OLPC
	bool "One Laptop Per Child support"
	select GPIOLIB
	select OLPC_OPENFIRMWARE
	---help---
	  Add support for detecting the unique features of the OLPC
	  XO hardware.

config OLPC_XO1
	tristate "OLPC XO-1 support"
	depends on OLPC && PCI
	---help---
	  Add support for non-essential features of the OLPC XO-1 laptop.

config OLPC_OPENFIRMWARE
	bool "Support for OLPC's Open Firmware"
	depends on !X86_64 && !X86_PAE
	default n
	help
	  This option adds support for the implementation of Open Firmware
	  that is used on the OLPC XO-1 Children's Machine.
	  If unsure, say N here.

endif # X86_32

config AMD_NB
	def_bool y
	depends on CPU_SUP_AMD && PCI

source "drivers/pcmcia/Kconfig"

source "drivers/pci/hotplug/Kconfig"

endmenu


menu "Executable file formats / Emulations"

source "fs/Kconfig.binfmt"

config IA32_EMULATION
	bool "IA32 Emulation"
	depends on X86_64
	select COMPAT_BINFMT_ELF
	---help---
	  Include code to run 32-bit programs under a 64-bit kernel. You should
	  likely turn this on, unless you're 100% sure that you don't have any
	  32-bit programs left.

config IA32_AOUT
	tristate "IA32 a.out support"
	depends on IA32_EMULATION
	---help---
	  Support old a.out binaries in the 32bit emulation.

config COMPAT
	def_bool y
	depends on IA32_EMULATION

config COMPAT_FOR_U64_ALIGNMENT
	def_bool COMPAT
	depends on X86_64

config SYSVIPC_COMPAT
	def_bool y
	depends on COMPAT && SYSVIPC

endmenu


config HAVE_ATOMIC_IOMAP
	def_bool y
	depends on X86_32

config HAVE_TEXT_POKE_SMP
	bool
	select STOP_MACHINE if SMP

source "net/Kconfig"

source "drivers/Kconfig"

source "drivers/firmware/Kconfig"

source "fs/Kconfig"

source "arch/x86/Kconfig.debug"

source "security/Kconfig"

source "crypto/Kconfig"

source "arch/x86/kvm/Kconfig"

source "lib/Kconfig"<|MERGE_RESOLUTION|>--- conflicted
+++ resolved
@@ -61,15 +61,12 @@
 	select ANON_INODES
 	select HAVE_ARCH_KMEMCHECK
 	select HAVE_USER_RETURN_NOTIFIER
-<<<<<<< HEAD
 	select HAVE_ARCH_JUMP_LABEL
 	select HAVE_TEXT_POKE_SMP
-=======
 	select HAVE_GENERIC_HARDIRQS
 	select HAVE_SPARSE_IRQ
 	select GENERIC_IRQ_PROBE
 	select GENERIC_PENDING_IRQ if SMP
->>>>>>> 27afdf20
 
 config INSTRUCTION_DECODER
 	def_bool (KPROBES || PERF_EVENTS)

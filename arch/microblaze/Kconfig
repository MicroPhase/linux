--- conflicted
+++ resolved
@@ -43,18 +43,11 @@
 	select TRACING_SUPPORT
 	select VIRT_TO_BUS
 	select CPU_NO_EFFICIENT_FFS
-<<<<<<< HEAD
-	select MMU_GATHER_NO_RANGE if MMU
-	select SPARSE_IRQ
-	select GENERIC_IRQ_MULTI_HANDLER
-	select HANDLE_DOMAIN_IRQ
-=======
 	select MMU_GATHER_NO_RANGE
 	select SPARSE_IRQ
 	select GENERIC_IRQ_MULTI_HANDLER
 	select HANDLE_DOMAIN_IRQ
 	select SET_FS
->>>>>>> a4adc2c2
 
 # Endianness selection
 choice

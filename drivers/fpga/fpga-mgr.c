// SPDX-License-Identifier: GPL-2.0
/*
 * FPGA Manager Core
 *
 *  Copyright (C) 2013-2015 Altera Corporation
 *  Copyright (C) 2017 Intel Corporation
 *
 * With code from the mailing list:
 * Copyright (C) 2013 Xilinx, Inc.
 */
<<<<<<< HEAD
=======
#include <linux/dma-buf.h>
>>>>>>> e0d688d4
#include <linux/kernel.h>
#include <linux/firmware.h>
#include <linux/fpga/fpga-mgr.h>
#include <linux/idr.h>
#include <linux/module.h>
#include <linux/of.h>
#include <linux/mutex.h>
#include <linux/slab.h>
#include <linux/scatterlist.h>
#include <linux/highmem.h>

static DEFINE_IDA(fpga_mgr_ida);
static struct class *fpga_mgr_class;

/**
 * fpga_image_info_alloc - Allocate a FPGA image info struct
 * @dev: owning device
 *
 * Return: struct fpga_image_info or NULL
 */
struct fpga_image_info *fpga_image_info_alloc(struct device *dev)
{
	struct fpga_image_info *info;

	get_device(dev);

	info = devm_kzalloc(dev, sizeof(*info), GFP_KERNEL);
	if (!info) {
		put_device(dev);
		return NULL;
	}

	info->dev = dev;

	return info;
}
EXPORT_SYMBOL_GPL(fpga_image_info_alloc);

/**
 * fpga_image_info_free - Free a FPGA image info struct
 * @info: FPGA image info struct to free
 */
void fpga_image_info_free(struct fpga_image_info *info)
{
	struct device *dev;

	if (!info)
		return;

	dev = info->dev;
	if (info->firmware_name)
		devm_kfree(dev, info->firmware_name);

	devm_kfree(dev, info);
	put_device(dev);
}
EXPORT_SYMBOL_GPL(fpga_image_info_free);

/*
 * Call the low level driver's write_init function.  This will do the
 * device-specific things to get the FPGA into the state where it is ready to
 * receive an FPGA image. The low level driver only gets to see the first
 * initial_header_size bytes in the buffer.
 */
static int fpga_mgr_write_init_buf(struct fpga_manager *mgr,
				   struct fpga_image_info *info,
				   const char *buf, size_t count)
{
	int ret;

	mgr->state = FPGA_MGR_STATE_WRITE_INIT;
	if (!mgr->mops->initial_header_size)
		ret = mgr->mops->write_init(mgr, info, NULL, 0);
	else
		ret = mgr->mops->write_init(
		    mgr, info, buf, min(mgr->mops->initial_header_size, count));

	if (ret) {
		dev_err(&mgr->dev, "Error preparing FPGA for writing\n");
		mgr->state = FPGA_MGR_STATE_WRITE_INIT_ERR;
		return ret;
	}

	return 0;
}

static int fpga_mgr_write_init_sg(struct fpga_manager *mgr,
				  struct fpga_image_info *info,
				  struct sg_table *sgt)
{
	struct sg_mapping_iter miter;
	size_t len;
	char *buf;
	int ret;

	if (!mgr->mops->initial_header_size)
		return fpga_mgr_write_init_buf(mgr, info, NULL, 0);

	/*
	 * First try to use miter to map the first fragment to access the
	 * header, this is the typical path.
	 */
	sg_miter_start(&miter, sgt->sgl, sgt->nents, SG_MITER_FROM_SG);
	if (sg_miter_next(&miter) &&
	    miter.length >= mgr->mops->initial_header_size) {
		ret = fpga_mgr_write_init_buf(mgr, info, miter.addr,
					      miter.length);
		sg_miter_stop(&miter);
		return ret;
	}
	sg_miter_stop(&miter);

	/* Otherwise copy the fragments into temporary memory. */
	buf = kmalloc(mgr->mops->initial_header_size, GFP_KERNEL);
	if (!buf)
		return -ENOMEM;

	len = sg_copy_to_buffer(sgt->sgl, sgt->nents, buf,
				mgr->mops->initial_header_size);
	ret = fpga_mgr_write_init_buf(mgr, info, buf, len);

	kfree(buf);

	return ret;
}

/*
 * After all the FPGA image has been written, do the device specific steps to
 * finish and set the FPGA into operating mode.
 */
static int fpga_mgr_write_complete(struct fpga_manager *mgr,
				   struct fpga_image_info *info)
{
	int ret;

	mgr->state = FPGA_MGR_STATE_WRITE_COMPLETE;
	ret = mgr->mops->write_complete(mgr, info);
	if (ret) {
		dev_err(&mgr->dev, "Error after writing image data to FPGA\n");
		mgr->state = FPGA_MGR_STATE_WRITE_COMPLETE_ERR;
		return ret;
	}
	mgr->state = FPGA_MGR_STATE_OPERATING;

	return 0;
}

/**
 * fpga_mgr_buf_load_sg - load fpga from image in buffer from a scatter list
 * @mgr:	fpga manager
 * @info:	fpga image specific information
 * @sgt:	scatterlist table
 *
 * Step the low level fpga manager through the device-specific steps of getting
 * an FPGA ready to be configured, writing the image to it, then doing whatever
 * post-configuration steps necessary.  This code assumes the caller got the
 * mgr pointer from of_fpga_mgr_get() or fpga_mgr_get() and checked that it is
 * not an error code.
 *
 * This is the preferred entry point for FPGA programming, it does not require
 * any contiguous kernel memory.
 *
 * Return: 0 on success, negative error code otherwise.
 */
static int fpga_mgr_buf_load_sg(struct fpga_manager *mgr,
				struct fpga_image_info *info,
				struct sg_table *sgt)
{
	int ret;

	ret = fpga_mgr_write_init_sg(mgr, info, sgt);
	if (ret)
		return ret;

	/* Write the FPGA image to the FPGA. */
	mgr->state = FPGA_MGR_STATE_WRITE;
	if (mgr->mops->write_sg) {
		ret = mgr->mops->write_sg(mgr, sgt);
	} else {
		struct sg_mapping_iter miter;

		sg_miter_start(&miter, sgt->sgl, sgt->nents, SG_MITER_FROM_SG);
		while (sg_miter_next(&miter)) {
			ret = mgr->mops->write(mgr, miter.addr, miter.length);
			if (ret)
				break;
		}
		sg_miter_stop(&miter);
	}

	if (ret) {
		dev_err(&mgr->dev, "Error while writing image data to FPGA\n");
		mgr->state = FPGA_MGR_STATE_WRITE_ERR;
		return ret;
	}

	return fpga_mgr_write_complete(mgr, info);
}

static int fpga_mgr_buf_load_mapped(struct fpga_manager *mgr,
				    struct fpga_image_info *info,
				    const char *buf, size_t count)
{
	int ret;

	ret = fpga_mgr_write_init_buf(mgr, info, buf, count);
	if (ret)
		return ret;

	/*
	 * Write the FPGA image to the FPGA.
	 */
	mgr->state = FPGA_MGR_STATE_WRITE;
	ret = mgr->mops->write(mgr, buf, count);
	if (ret) {
		dev_err(&mgr->dev, "Error while writing image data to FPGA\n");
		mgr->state = FPGA_MGR_STATE_WRITE_ERR;
		return ret;
	}

	return fpga_mgr_write_complete(mgr, info);
}

/**
 * fpga_mgr_buf_load - load fpga from image in buffer
 * @mgr:	fpga manager
 * @info:	fpga image info
 * @buf:	buffer contain fpga image
 * @count:	byte count of buf
 *
 * Step the low level fpga manager through the device-specific steps of getting
 * an FPGA ready to be configured, writing the image to it, then doing whatever
 * post-configuration steps necessary.  This code assumes the caller got the
 * mgr pointer from of_fpga_mgr_get() and checked that it is not an error code.
 *
 * Return: 0 on success, negative error code otherwise.
 */
static int fpga_mgr_buf_load(struct fpga_manager *mgr,
			     struct fpga_image_info *info,
			     const char *buf, size_t count)
{
	struct page **pages;
	struct sg_table sgt;
	const void *p;
	int nr_pages;
	int index;
	int rc;

	/*
	 * This is just a fast path if the caller has already created a
	 * contiguous kernel buffer and the driver doesn't require SG, non-SG
	 * drivers will still work on the slow path.
	 */
	if (mgr->mops->write)
		return fpga_mgr_buf_load_mapped(mgr, info, buf, count);

	/*
	 * Convert the linear kernel pointer into a sg_table of pages for use
	 * by the driver.
	 */
	nr_pages = DIV_ROUND_UP((unsigned long)buf + count, PAGE_SIZE) -
		   (unsigned long)buf / PAGE_SIZE;
	pages = kmalloc_array(nr_pages, sizeof(struct page *), GFP_KERNEL);
	if (!pages)
		return -ENOMEM;

	p = buf - offset_in_page(buf);
	for (index = 0; index < nr_pages; index++) {
		if (is_vmalloc_addr(p))
			pages[index] = vmalloc_to_page(p);
		else
			pages[index] = kmap_to_page((void *)p);
		if (!pages[index]) {
			kfree(pages);
			return -EFAULT;
		}
		p += PAGE_SIZE;
	}

	/*
	 * The temporary pages list is used to code share the merging algorithm
	 * in sg_alloc_table_from_pages
	 */
	rc = sg_alloc_table_from_pages(&sgt, pages, index, offset_in_page(buf),
				       count, GFP_KERNEL);
	kfree(pages);
	if (rc)
		return rc;

	rc = fpga_mgr_buf_load_sg(mgr, info, &sgt);
	sg_free_table(&sgt);

	return rc;
}

static int fpga_dmabuf_load(struct fpga_manager *mgr,
			    struct fpga_image_info *info)
{
	struct dma_buf_attachment *attach;
	struct sg_table *sgt;
	int ret;

	/* create attachment for dmabuf with the user device */
	attach = dma_buf_attach(mgr->dmabuf, &mgr->dev);
	if (IS_ERR(attach)) {
		pr_err("failed to attach dmabuf\n");
		ret = PTR_ERR(attach);
		goto fail_put;
	}

	sgt = dma_buf_map_attachment(attach, DMA_BIDIRECTIONAL);
	if (IS_ERR(sgt)) {
		ret = PTR_ERR(sgt);
		goto fail_detach;
	}

	info->sgt = sgt;
	ret = fpga_mgr_buf_load_sg(mgr, info, info->sgt);
	dma_buf_unmap_attachment(attach, sgt, DMA_BIDIRECTIONAL);

fail_detach:
	dma_buf_detach(mgr->dmabuf, attach);
fail_put:
	dma_buf_put(mgr->dmabuf);

	return ret;
}

/**
 * fpga_mgr_firmware_load - request firmware and load to fpga
 * @mgr:	fpga manager
 * @info:	fpga image specific information
 * @image_name:	name of image file on the firmware search path
 *
 * Request an FPGA image using the firmware class, then write out to the FPGA.
 * Update the state before each step to provide info on what step failed if
 * there is a failure.  This code assumes the caller got the mgr pointer
 * from of_fpga_mgr_get() or fpga_mgr_get() and checked that it is not an error
 * code.
 *
 * Return: 0 on success, negative error code otherwise.
 */
static int fpga_mgr_firmware_load(struct fpga_manager *mgr,
				  struct fpga_image_info *info,
				  const char *image_name)
{
	struct device *dev = &mgr->dev;
	const struct firmware *fw;
	int ret;

	dev_info(dev, "writing %s to %s\n", image_name, mgr->name);

	mgr->state = FPGA_MGR_STATE_FIRMWARE_REQ;

	/* flags indicates whether to do full or partial reconfiguration */
	info->flags = mgr->flags;
	memcpy(info->key, mgr->key, ENCRYPTED_KEY_LEN);
<<<<<<< HEAD
	memcpy(info->iv, mgr->key, ENCRYPTED_IV_LEN);
=======
>>>>>>> e0d688d4

	ret = request_firmware(&fw, image_name, dev);
	if (ret) {
		mgr->state = FPGA_MGR_STATE_FIRMWARE_REQ_ERR;
		dev_err(dev, "Error requesting firmware %s\n", image_name);
		return ret;
	}

	ret = fpga_mgr_buf_load(mgr, info, fw->data, fw->size);

	release_firmware(fw);

	return ret;
}

/**
 * fpga_mgr_load - load FPGA from scatter/gather table, buffer, or firmware
 * @mgr:	fpga manager
 * @info:	fpga image information.
 *
 * Load the FPGA from an image which is indicated in @info.  If successful, the
 * FPGA ends up in operating mode.
 *
 * Return: 0 on success, negative error code otherwise.
 */
int fpga_mgr_load(struct fpga_manager *mgr, struct fpga_image_info *info)
{
	if (info->flags & FPGA_MGR_CONFIG_DMA_BUF)
		return fpga_dmabuf_load(mgr, info);
	if (info->sgt)
		return fpga_mgr_buf_load_sg(mgr, info, info->sgt);
	if (info->buf && info->count)
		return fpga_mgr_buf_load(mgr, info, info->buf, info->count);
	if (info->firmware_name)
		return fpga_mgr_firmware_load(mgr, info, info->firmware_name);
	return -EINVAL;
}
EXPORT_SYMBOL_GPL(fpga_mgr_load);

static const char * const state_str[] = {
	[FPGA_MGR_STATE_UNKNOWN] =		"unknown",
	[FPGA_MGR_STATE_POWER_OFF] =		"power off",
	[FPGA_MGR_STATE_POWER_UP] =		"power up",
	[FPGA_MGR_STATE_RESET] =		"reset",

	/* requesting FPGA image from firmware */
	[FPGA_MGR_STATE_FIRMWARE_REQ] =		"firmware request",
	[FPGA_MGR_STATE_FIRMWARE_REQ_ERR] =	"firmware request error",

	/* Preparing FPGA to receive image */
	[FPGA_MGR_STATE_WRITE_INIT] =		"write init",
	[FPGA_MGR_STATE_WRITE_INIT_ERR] =	"write init error",

	/* Writing image to FPGA */
	[FPGA_MGR_STATE_WRITE] =		"write",
	[FPGA_MGR_STATE_WRITE_ERR] =		"write error",

	/* Finishing configuration after image has been written */
	[FPGA_MGR_STATE_WRITE_COMPLETE] =	"write complete",
	[FPGA_MGR_STATE_WRITE_COMPLETE_ERR] =	"write complete error",

	/* FPGA reports to be in normal operating mode */
	[FPGA_MGR_STATE_OPERATING] =		"operating",
};

static ssize_t name_show(struct device *dev,
			 struct device_attribute *attr, char *buf)
{
	struct fpga_manager *mgr = to_fpga_manager(dev);

	return sprintf(buf, "%s\n", mgr->name);
}

static ssize_t state_show(struct device *dev,
			  struct device_attribute *attr, char *buf)
{
	struct fpga_manager *mgr = to_fpga_manager(dev);

	return sprintf(buf, "%s\n", state_str[mgr->state]);
}

static ssize_t firmware_store(struct device *dev,
			      struct device_attribute *attr,
			      const char *buf, size_t count)
{
	struct fpga_manager *mgr = to_fpga_manager(dev);
	unsigned int len;
	char image_name[NAME_MAX];
	int ret;

	/* struct with information about the FPGA image to program. */
	struct fpga_image_info info = {0};

	/* lose terminating \n */
	strcpy(image_name, buf);
	len = strlen(image_name);
	if (image_name[len - 1] == '\n')
		image_name[len - 1] = 0;

	ret = fpga_mgr_firmware_load(mgr, &info, image_name);
	if (ret)
		return ret;

	return count;
}

static ssize_t key_show(struct device *dev,
			struct device_attribute *attr, char *buf)
{
	struct fpga_manager *mgr = to_fpga_manager(dev);

	return snprintf(buf, ENCRYPTED_KEY_LEN + 1, "%s\n", mgr->key);
}

static ssize_t key_store(struct device *dev,
			struct device_attribute *attr,
			const char *buf, size_t count)
{
	struct fpga_manager *mgr = to_fpga_manager(dev);

	memcpy(mgr->key, buf, count);

	return count;
}

static ssize_t iv_show(struct device *dev,
			struct device_attribute *attr, char *buf)
{
	struct fpga_manager *mgr = to_fpga_manager(dev);

	return snprintf(buf, ENCRYPTED_IV_LEN + 1, "%s\r\n", mgr->iv);
}

static ssize_t iv_store(struct device *dev,
			struct device_attribute *attr,
			const char *buf, size_t count)
{
	struct fpga_manager *mgr = to_fpga_manager(dev);

	memcpy(mgr->iv, buf, count);

	return count;
}

static ssize_t flags_show(struct device *dev,
			struct device_attribute *attr, char *buf)
{
	struct fpga_manager *mgr = to_fpga_manager(dev);

	return sprintf(buf, "%lx\n", mgr->flags);
}

static ssize_t flags_store(struct device *dev,
			struct device_attribute *attr,
			const char *buf, size_t count)
{
	struct fpga_manager *mgr = to_fpga_manager(dev);
	int ret;

	ret = kstrtol(buf, 16, &mgr->flags);
	if (ret)
		return ret;

	return count;
}

static ssize_t status_show(struct device *dev,
			   struct device_attribute *attr, char *buf)
{
	struct fpga_manager *mgr = to_fpga_manager(dev);
	u64 status;
	int len = 0;

	if (!mgr->mops->status)
		return -ENOENT;

	status = mgr->mops->status(mgr);

	if (status & FPGA_MGR_STATUS_OPERATION_ERR)
		len += sprintf(buf + len, "reconfig operation error\n");
	if (status & FPGA_MGR_STATUS_CRC_ERR)
		len += sprintf(buf + len, "reconfig CRC error\n");
	if (status & FPGA_MGR_STATUS_INCOMPATIBLE_IMAGE_ERR)
		len += sprintf(buf + len, "reconfig incompatible image\n");
	if (status & FPGA_MGR_STATUS_IP_PROTOCOL_ERR)
		len += sprintf(buf + len, "reconfig IP protocol error\n");
	if (status & FPGA_MGR_STATUS_FIFO_OVERFLOW_ERR)
		len += sprintf(buf + len, "reconfig fifo overflow error\n");
	if (status & FPGA_MGR_STATUS_SECURITY_ERR)
		len += sprintf(buf + len, "reconfig security error\n");
	if (status & FPGA_MGR_STATUS_DEVICE_INIT_ERR)
		len += sprintf(buf + len,
			       "initialization has not finished\n");
	if (status & FPGA_MGR_STATUS_SIGNAL_ERR)
		len += sprintf(buf + len, "device internal signal error\n");
	if (status & FPGA_MGR_STATUS_HIGH_Z_STATE_ERR)
		len += sprintf(buf + len,
			       "all I/Os are placed in High-Z state\n");
	if (status & FPGA_MGR_STATUS_EOS_ERR)
		len += sprintf(buf + len,
			       "start-up sequence has not finished\n");
	if (status & FPGA_MGR_STATUS_FIRMWARE_REQ_ERR)
		len += sprintf(buf + len, "firmware request error\n");

	return len;
}

static ssize_t firmware_store(struct device *dev,
			      struct device_attribute *attr,
			      const char *buf, size_t count)
{
	struct fpga_manager *mgr = to_fpga_manager(dev);
	unsigned int len;
	char image_name[NAME_MAX];
	int ret;

	/* struct with information about the FPGA image to program. */
	struct fpga_image_info info = {0};

	/* lose terminating \n */
	strcpy(image_name, buf);
	len = strlen(image_name);
	if (image_name[len - 1] == '\n')
		image_name[len - 1] = 0;

	ret = fpga_mgr_firmware_load(mgr, &info, image_name);
	if (ret)
		return ret;

	return count;
}

static ssize_t key_show(struct device *dev,
			struct device_attribute *attr, char *buf)
{
	struct fpga_manager *mgr = to_fpga_manager(dev);

	return snprintf(buf, ENCRYPTED_KEY_LEN + 1, "%s\n", mgr->key);
}

static ssize_t key_store(struct device *dev,
			 struct device_attribute *attr,
			 const char *buf, size_t count)
{
	struct fpga_manager *mgr = to_fpga_manager(dev);

	memcpy(mgr->key, buf, count);

	return count;
}

static ssize_t flags_show(struct device *dev,
			  struct device_attribute *attr, char *buf)
{
	struct fpga_manager *mgr = to_fpga_manager(dev);

	return sprintf(buf, "%lx\n", mgr->flags);
}

static ssize_t flags_store(struct device *dev,
			   struct device_attribute *attr,
			   const char *buf, size_t count)
{
	struct fpga_manager *mgr = to_fpga_manager(dev);
	int ret;

	ret = kstrtol(buf, 16, &mgr->flags);
	if (ret)
		return ret;

	return count;
}

static DEVICE_ATTR_RO(name);
static DEVICE_ATTR_RO(state);
static DEVICE_ATTR_WO(firmware);
static DEVICE_ATTR_RW(flags);
static DEVICE_ATTR_RW(key);
static DEVICE_ATTR_RW(iv);
static DEVICE_ATTR_RO(status);
static DEVICE_ATTR_WO(firmware);
static DEVICE_ATTR_RW(flags);
static DEVICE_ATTR_RW(key);

static struct attribute *fpga_mgr_attrs[] = {
	&dev_attr_name.attr,
	&dev_attr_state.attr,
	&dev_attr_firmware.attr,
	&dev_attr_flags.attr,
	&dev_attr_key.attr,
	&dev_attr_iv.attr,
	&dev_attr_status.attr,
	&dev_attr_firmware.attr,
	&dev_attr_flags.attr,
	&dev_attr_key.attr,
	NULL,
};
ATTRIBUTE_GROUPS(fpga_mgr);

static struct fpga_manager *__fpga_mgr_get(struct device *dev)
{
	struct fpga_manager *mgr;

	mgr = to_fpga_manager(dev);

	if (!try_module_get(dev->parent->driver->owner))
		goto err_dev;

	return mgr;

err_dev:
	put_device(dev);
	return ERR_PTR(-ENODEV);
}

static int fpga_mgr_dev_match(struct device *dev, const void *data)
{
	return dev->parent == data;
}

/**
 * fpga_mgr_get - Given a device, get a reference to a fpga mgr.
 * @dev:	parent device that fpga mgr was registered with
 *
 * Return: fpga manager struct or IS_ERR() condition containing error code.
 */
struct fpga_manager *fpga_mgr_get(struct device *dev)
{
	struct device *mgr_dev = class_find_device(fpga_mgr_class, NULL, dev,
						   fpga_mgr_dev_match);
	if (!mgr_dev)
		return ERR_PTR(-ENODEV);

	return __fpga_mgr_get(mgr_dev);
}
EXPORT_SYMBOL_GPL(fpga_mgr_get);

/**
 * of_fpga_mgr_get - Given a device node, get a reference to a fpga mgr.
 *
 * @node:	device node
 *
 * Return: fpga manager struct or IS_ERR() condition containing error code.
 */
struct fpga_manager *of_fpga_mgr_get(struct device_node *node)
{
	struct device *dev;

	dev = class_find_device_by_of_node(fpga_mgr_class, node);
	if (!dev)
		return ERR_PTR(-ENODEV);

	return __fpga_mgr_get(dev);
}
EXPORT_SYMBOL_GPL(of_fpga_mgr_get);

/**
 * fpga_mgr_put - release a reference to a fpga manager
 * @mgr:	fpga manager structure
 */
void fpga_mgr_put(struct fpga_manager *mgr)
{
	module_put(mgr->dev.parent->driver->owner);
	put_device(&mgr->dev);
}
EXPORT_SYMBOL_GPL(fpga_mgr_put);

#ifdef CONFIG_FPGA_MGR_DEBUG_FS
#include <linux/debugfs.h>

static int fpga_mgr_read(struct seq_file *s, void *data)
{
	struct fpga_manager *mgr = (struct fpga_manager *)s->private;
	int ret = 0;

	if (!mgr->mops->read)
		return -ENOENT;

	if (!mutex_trylock(&mgr->ref_mutex))
		return -EBUSY;

	if (mgr->state != FPGA_MGR_STATE_OPERATING) {
		ret = -EPERM;
		goto err_unlock;
	}

	/* Read the FPGA configuration data from the fabric */
	ret = mgr->mops->read(mgr, s);
	if (ret)
		dev_err(&mgr->dev, "Error while reading configuration data from FPGA\n");

err_unlock:
	mutex_unlock(&mgr->ref_mutex);

	return ret;
}

static int fpga_mgr_read_open(struct inode *inode, struct file *file)
{
	return single_open(file, fpga_mgr_read, inode->i_private);
}

static const struct file_operations fpga_mgr_ops_image = {
	.owner = THIS_MODULE,
	.open = fpga_mgr_read_open,
	.read = seq_read,
};
<<<<<<< HEAD

/**
 * fpga_mgr_debugfs_buf_load() - debugfs write function
 * @file:	User file
 * @ptr:	Fpga Image Address pointer
 * @len:	Length of the image
 * @off:	Offset within the file
 *
 * Return: Number of bytes if request succeeds,
 *	   the corresponding error code otherwise
 */
static ssize_t fpga_mgr_debugfs_buf_load(struct file *file,
					 const char __user *ptr, size_t len,
					 loff_t *off)
{
	struct fpga_manager *mgr = file->private_data;
	struct device *dev = &mgr->dev;
	char *buf;
	int ret = 0;

	/* struct with information about the FPGA image to program. */
	struct fpga_image_info info = {0};

	/* flags indicates whether to do full or partial reconfiguration */
	info.flags = mgr->flags;

	ret = fpga_mgr_lock(mgr);
	if (ret) {
		dev_err(dev, "FPGA manager is busy\n");
		return -EBUSY;
	}

	buf = vmalloc(len);
	if (!buf) {
		ret = -ENOMEM;
		goto mgr_unlock;
	}

	if (copy_from_user(buf, ptr, len)) {
		ret = -EFAULT;
		goto free_buf;
	}

	info.buf = buf;
	info.count = len;

	ret = fpga_mgr_load(mgr, &info);
	if (ret) {
		dev_err(dev, "fpga_mgr_load returned with value %d\n\r", ret);
		goto free_buf;
	}

free_buf:
	vfree(buf);
mgr_unlock:
	fpga_mgr_unlock(mgr);

	if (ret)
		return ret;
	else
		return len;
}

static const struct file_operations fpga_mgr_ops_load = {
	.open = simple_open,
	.write = fpga_mgr_debugfs_buf_load,
	.llseek = default_llseek,
};
#endif
=======
#endif

static int fpga_dmabuf_fd_get(struct file *file, char __user *argp)
{
	struct fpga_manager *mgr =  (struct fpga_manager *)(file->private_data);
	int buffd;

	if (copy_from_user(&buffd, argp, sizeof(buffd)))
		return -EFAULT;

	mgr->dmabuf = dma_buf_get(buffd);
	if (IS_ERR_OR_NULL(mgr->dmabuf))
		return -EINVAL;

	return 0;
}

static int fpga_device_open(struct inode *inode, struct file *file)
{
	struct miscdevice *miscdev = file->private_data;
	struct fpga_manager *mgr = container_of(miscdev,
						struct fpga_manager, miscdev);

	file->private_data = mgr;

	return 0;
}

static int fpga_device_release(struct inode *inode, struct file *file)
{
	return 0;
}

static long fpga_device_ioctl(struct file *file, unsigned int cmd,
			      unsigned long arg)
{
	char __user *argp = (char __user *)arg;
	int err;

	switch (cmd) {
	case FPGA_IOCTL_LOAD_DMA_BUFF:
		err = fpga_dmabuf_fd_get(file, argp);
		break;
	default:
		err = -ENOTTY;
	}

	return err;
}

static const struct file_operations fpga_fops = {
	.owner		= THIS_MODULE,
	.open		= fpga_device_open,
	.release	= fpga_device_release,
	.unlocked_ioctl	= fpga_device_ioctl,
	.compat_ioctl	= fpga_device_ioctl,
};
>>>>>>> e0d688d4

/**
 * fpga_mgr_lock - Lock FPGA manager for exclusive use
 * @mgr:	fpga manager
 *
 * Given a pointer to FPGA Manager (from fpga_mgr_get() or
 * of_fpga_mgr_put()) attempt to get the mutex. The user should call
 * fpga_mgr_lock() and verify that it returns 0 before attempting to
 * program the FPGA.  Likewise, the user should call fpga_mgr_unlock
 * when done programming the FPGA.
 *
 * Return: 0 for success or -EBUSY
 */
int fpga_mgr_lock(struct fpga_manager *mgr)
{
	if (!mutex_trylock(&mgr->ref_mutex)) {
		dev_err(&mgr->dev, "FPGA manager is in use.\n");
		return -EBUSY;
	}

	return 0;
}
EXPORT_SYMBOL_GPL(fpga_mgr_lock);

/**
 * fpga_mgr_unlock - Unlock FPGA manager after done programming
 * @mgr:	fpga manager
 */
void fpga_mgr_unlock(struct fpga_manager *mgr)
{
	mutex_unlock(&mgr->ref_mutex);
}
EXPORT_SYMBOL_GPL(fpga_mgr_unlock);

/**
 * fpga_mgr_create - create and initialize a FPGA manager struct
 * @dev:	fpga manager device from pdev
 * @name:	fpga manager name
 * @mops:	pointer to structure of fpga manager ops
 * @priv:	fpga manager private data
 *
 * The caller of this function is responsible for freeing the struct with
 * fpga_mgr_free().  Using devm_fpga_mgr_create() instead is recommended.
 *
 * Return: pointer to struct fpga_manager or NULL
 */
struct fpga_manager *fpga_mgr_create(struct device *dev, const char *name,
				     const struct fpga_manager_ops *mops,
				     void *priv)
{
	struct fpga_manager *mgr;
	int id, ret;

	if (!mops || !mops->write_complete || !mops->state ||
	    !mops->write_init || (!mops->write && !mops->write_sg)) {
		dev_err(dev, "Attempt to register without fpga_manager_ops\n");
		return NULL;
	}

	if (!name || !strlen(name)) {
		dev_err(dev, "Attempt to register with no name!\n");
		return NULL;
	}

	mgr = kzalloc(sizeof(*mgr), GFP_KERNEL);
	if (!mgr)
		return NULL;

	id = ida_simple_get(&fpga_mgr_ida, 0, 0, GFP_KERNEL);
	if (id < 0) {
		ret = id;
		goto error_kfree;
	}

	mutex_init(&mgr->ref_mutex);

	mgr->name = name;
	mgr->mops = mops;
	mgr->priv = priv;

	device_initialize(&mgr->dev);
	mgr->dev.class = fpga_mgr_class;
	mgr->dev.groups = mops->groups;
	mgr->dev.parent = dev;
	mgr->dev.of_node = dev->of_node;
	mgr->dev.id = id;

	/* Make device dma capable by inheriting from parent's */
	set_dma_ops(&mgr->dev, get_dma_ops(dev));
	ret = dma_coerce_mask_and_coherent(&mgr->dev, dma_get_mask(dev));
	if (ret) {
		dev_warn(dev,
		"Failed to set DMA mask %llx. Trying to continue... %x\n",
		dma_get_mask(dev), ret);
	}

	ret = dev_set_name(&mgr->dev, "fpga%d", id);
	if (ret)
		goto error_device;

	mgr->miscdev.minor = MISC_DYNAMIC_MINOR;
	mgr->miscdev.name = kobject_name(&mgr->dev.kobj);
	mgr->miscdev.fops = &fpga_fops;
	ret = misc_register(&mgr->miscdev);
	if (ret) {
		pr_err("fpga: failed to register misc device.\n");
		goto error_device;
	}

	return mgr;

error_device:
	ida_simple_remove(&fpga_mgr_ida, id);
error_kfree:
	kfree(mgr);

	return NULL;
}
EXPORT_SYMBOL_GPL(fpga_mgr_create);

/**
 * fpga_mgr_free - free a FPGA manager created with fpga_mgr_create()
 * @mgr:	fpga manager struct
 */
void fpga_mgr_free(struct fpga_manager *mgr)
{
	ida_simple_remove(&fpga_mgr_ida, mgr->dev.id);
	kfree(mgr);
}
EXPORT_SYMBOL_GPL(fpga_mgr_free);

static void devm_fpga_mgr_release(struct device *dev, void *res)
{
	struct fpga_manager *mgr = *(struct fpga_manager **)res;

	fpga_mgr_free(mgr);
}

/**
 * devm_fpga_mgr_create - create and initialize a managed FPGA manager struct
 * @dev:	fpga manager device from pdev
 * @name:	fpga manager name
 * @mops:	pointer to structure of fpga manager ops
 * @priv:	fpga manager private data
 *
 * This function is intended for use in a FPGA manager driver's probe function.
 * After the manager driver creates the manager struct with
 * devm_fpga_mgr_create(), it should register it with fpga_mgr_register().  The
 * manager driver's remove function should call fpga_mgr_unregister().  The
 * manager struct allocated with this function will be freed automatically on
 * driver detach.  This includes the case of a probe function returning error
 * before calling fpga_mgr_register(), the struct will still get cleaned up.
 *
 * Return: pointer to struct fpga_manager or NULL
 */
struct fpga_manager *devm_fpga_mgr_create(struct device *dev, const char *name,
					  const struct fpga_manager_ops *mops,
					  void *priv)
{
	struct fpga_manager **ptr, *mgr;

	ptr = devres_alloc(devm_fpga_mgr_release, sizeof(*ptr), GFP_KERNEL);
	if (!ptr)
		return NULL;

	mgr = fpga_mgr_create(dev, name, mops, priv);
	if (!mgr) {
		devres_free(ptr);
	} else {
		*ptr = mgr;
		devres_add(dev, ptr);
	}

	return mgr;
}
EXPORT_SYMBOL_GPL(devm_fpga_mgr_create);

/**
 * fpga_mgr_register - register a FPGA manager
 * @mgr: fpga manager struct
 *
 * Return: 0 on success, negative error code otherwise.
 */
int fpga_mgr_register(struct fpga_manager *mgr)
{
	int ret;
#ifdef CONFIG_FPGA_MGR_DEBUG_FS
	struct dentry *d, *parent;
#endif

	/*
	 * Initialize framework state by requesting low level driver read state
	 * from device.  FPGA may be in reset mode or may have been programmed
	 * by bootloader or EEPROM.
	 */
	mgr->state = mgr->mops->state(mgr);

	ret = device_add(&mgr->dev);
	if (ret)
		goto error_device;

#ifdef CONFIG_FPGA_MGR_DEBUG_FS
	mgr->dir = debugfs_create_dir("fpga", NULL);
	if (!mgr->dir)
		goto error_device;

	parent = mgr->dir;
	d = debugfs_create_dir(mgr->dev.kobj.name, parent);
	if (!d) {
		debugfs_remove_recursive(parent);
		goto error_device;
	}

	parent = d;
	d = debugfs_create_file("image", 0644, parent, mgr,
				&fpga_mgr_ops_image);
	if (!d) {
		debugfs_remove_recursive(mgr->dir);
		goto error_device;
	}
<<<<<<< HEAD

	d = debugfs_create_file("load", 0644, parent, mgr,
				&fpga_mgr_ops_load);
	if (!d) {
		debugfs_remove_recursive(mgr->dir);
		goto error_device;
	}
=======
>>>>>>> e0d688d4
#endif
	dev_info(&mgr->dev, "%s registered\n", mgr->name);

	return 0;

error_device:
	ida_simple_remove(&fpga_mgr_ida, mgr->dev.id);

	return ret;
}
EXPORT_SYMBOL_GPL(fpga_mgr_register);

/**
 * fpga_mgr_unregister - unregister a FPGA manager
 * @mgr: fpga manager struct
 *
 * This function is intended for use in a FPGA manager driver's remove function.
 */
void fpga_mgr_unregister(struct fpga_manager *mgr)
{
	dev_info(&mgr->dev, "%s %s\n", __func__, mgr->name);

#ifdef CONFIG_FPGA_MGR_DEBUG_FS
	debugfs_remove_recursive(mgr->dir);
#endif

	/*
	 * If the low level driver provides a method for putting fpga into
	 * a desired state upon unregister, do it.
	 */
	if (mgr->mops->fpga_remove)
		mgr->mops->fpga_remove(mgr);

	device_unregister(&mgr->dev);
}
EXPORT_SYMBOL_GPL(fpga_mgr_unregister);

static void fpga_mgr_dev_release(struct device *dev)
{
}

static int __init fpga_mgr_class_init(void)
{
	pr_info("FPGA manager framework\n");

	fpga_mgr_class = class_create(THIS_MODULE, "fpga_manager");
	if (IS_ERR(fpga_mgr_class))
		return PTR_ERR(fpga_mgr_class);

	fpga_mgr_class->dev_groups = fpga_mgr_groups;
	fpga_mgr_class->dev_release = fpga_mgr_dev_release;

	return 0;
}

static void __exit fpga_mgr_class_exit(void)
{
	class_destroy(fpga_mgr_class);
	ida_destroy(&fpga_mgr_ida);
}

MODULE_AUTHOR("Alan Tull <atull@kernel.org>");
MODULE_DESCRIPTION("FPGA manager framework");
MODULE_LICENSE("GPL v2");

subsys_initcall(fpga_mgr_class_init);
module_exit(fpga_mgr_class_exit);<|MERGE_RESOLUTION|>--- conflicted
+++ resolved
@@ -8,10 +8,7 @@
  * With code from the mailing list:
  * Copyright (C) 2013 Xilinx, Inc.
  */
-<<<<<<< HEAD
-=======
 #include <linux/dma-buf.h>
->>>>>>> e0d688d4
 #include <linux/kernel.h>
 #include <linux/firmware.h>
 #include <linux/fpga/fpga-mgr.h>
@@ -369,10 +366,6 @@
 	/* flags indicates whether to do full or partial reconfiguration */
 	info->flags = mgr->flags;
 	memcpy(info->key, mgr->key, ENCRYPTED_KEY_LEN);
-<<<<<<< HEAD
-	memcpy(info->iv, mgr->key, ENCRYPTED_IV_LEN);
-=======
->>>>>>> e0d688d4
 
 	ret = request_firmware(&fw, image_name, dev);
 	if (ret) {
@@ -452,91 +445,6 @@
 	struct fpga_manager *mgr = to_fpga_manager(dev);
 
 	return sprintf(buf, "%s\n", state_str[mgr->state]);
-}
-
-static ssize_t firmware_store(struct device *dev,
-			      struct device_attribute *attr,
-			      const char *buf, size_t count)
-{
-	struct fpga_manager *mgr = to_fpga_manager(dev);
-	unsigned int len;
-	char image_name[NAME_MAX];
-	int ret;
-
-	/* struct with information about the FPGA image to program. */
-	struct fpga_image_info info = {0};
-
-	/* lose terminating \n */
-	strcpy(image_name, buf);
-	len = strlen(image_name);
-	if (image_name[len - 1] == '\n')
-		image_name[len - 1] = 0;
-
-	ret = fpga_mgr_firmware_load(mgr, &info, image_name);
-	if (ret)
-		return ret;
-
-	return count;
-}
-
-static ssize_t key_show(struct device *dev,
-			struct device_attribute *attr, char *buf)
-{
-	struct fpga_manager *mgr = to_fpga_manager(dev);
-
-	return snprintf(buf, ENCRYPTED_KEY_LEN + 1, "%s\n", mgr->key);
-}
-
-static ssize_t key_store(struct device *dev,
-			struct device_attribute *attr,
-			const char *buf, size_t count)
-{
-	struct fpga_manager *mgr = to_fpga_manager(dev);
-
-	memcpy(mgr->key, buf, count);
-
-	return count;
-}
-
-static ssize_t iv_show(struct device *dev,
-			struct device_attribute *attr, char *buf)
-{
-	struct fpga_manager *mgr = to_fpga_manager(dev);
-
-	return snprintf(buf, ENCRYPTED_IV_LEN + 1, "%s\r\n", mgr->iv);
-}
-
-static ssize_t iv_store(struct device *dev,
-			struct device_attribute *attr,
-			const char *buf, size_t count)
-{
-	struct fpga_manager *mgr = to_fpga_manager(dev);
-
-	memcpy(mgr->iv, buf, count);
-
-	return count;
-}
-
-static ssize_t flags_show(struct device *dev,
-			struct device_attribute *attr, char *buf)
-{
-	struct fpga_manager *mgr = to_fpga_manager(dev);
-
-	return sprintf(buf, "%lx\n", mgr->flags);
-}
-
-static ssize_t flags_store(struct device *dev,
-			struct device_attribute *attr,
-			const char *buf, size_t count)
-{
-	struct fpga_manager *mgr = to_fpga_manager(dev);
-	int ret;
-
-	ret = kstrtol(buf, 16, &mgr->flags);
-	if (ret)
-		return ret;
-
-	return count;
 }
 
 static ssize_t status_show(struct device *dev,
@@ -648,10 +556,6 @@
 
 static DEVICE_ATTR_RO(name);
 static DEVICE_ATTR_RO(state);
-static DEVICE_ATTR_WO(firmware);
-static DEVICE_ATTR_RW(flags);
-static DEVICE_ATTR_RW(key);
-static DEVICE_ATTR_RW(iv);
 static DEVICE_ATTR_RO(status);
 static DEVICE_ATTR_WO(firmware);
 static DEVICE_ATTR_RW(flags);
@@ -660,10 +564,6 @@
 static struct attribute *fpga_mgr_attrs[] = {
 	&dev_attr_name.attr,
 	&dev_attr_state.attr,
-	&dev_attr_firmware.attr,
-	&dev_attr_flags.attr,
-	&dev_attr_key.attr,
-	&dev_attr_iv.attr,
 	&dev_attr_status.attr,
 	&dev_attr_firmware.attr,
 	&dev_attr_flags.attr,
@@ -780,77 +680,6 @@
 	.open = fpga_mgr_read_open,
 	.read = seq_read,
 };
-<<<<<<< HEAD
-
-/**
- * fpga_mgr_debugfs_buf_load() - debugfs write function
- * @file:	User file
- * @ptr:	Fpga Image Address pointer
- * @len:	Length of the image
- * @off:	Offset within the file
- *
- * Return: Number of bytes if request succeeds,
- *	   the corresponding error code otherwise
- */
-static ssize_t fpga_mgr_debugfs_buf_load(struct file *file,
-					 const char __user *ptr, size_t len,
-					 loff_t *off)
-{
-	struct fpga_manager *mgr = file->private_data;
-	struct device *dev = &mgr->dev;
-	char *buf;
-	int ret = 0;
-
-	/* struct with information about the FPGA image to program. */
-	struct fpga_image_info info = {0};
-
-	/* flags indicates whether to do full or partial reconfiguration */
-	info.flags = mgr->flags;
-
-	ret = fpga_mgr_lock(mgr);
-	if (ret) {
-		dev_err(dev, "FPGA manager is busy\n");
-		return -EBUSY;
-	}
-
-	buf = vmalloc(len);
-	if (!buf) {
-		ret = -ENOMEM;
-		goto mgr_unlock;
-	}
-
-	if (copy_from_user(buf, ptr, len)) {
-		ret = -EFAULT;
-		goto free_buf;
-	}
-
-	info.buf = buf;
-	info.count = len;
-
-	ret = fpga_mgr_load(mgr, &info);
-	if (ret) {
-		dev_err(dev, "fpga_mgr_load returned with value %d\n\r", ret);
-		goto free_buf;
-	}
-
-free_buf:
-	vfree(buf);
-mgr_unlock:
-	fpga_mgr_unlock(mgr);
-
-	if (ret)
-		return ret;
-	else
-		return len;
-}
-
-static const struct file_operations fpga_mgr_ops_load = {
-	.open = simple_open,
-	.write = fpga_mgr_debugfs_buf_load,
-	.llseek = default_llseek,
-};
-#endif
-=======
 #endif
 
 static int fpga_dmabuf_fd_get(struct file *file, char __user *argp)
@@ -908,7 +737,6 @@
 	.unlocked_ioctl	= fpga_device_ioctl,
 	.compat_ioctl	= fpga_device_ioctl,
 };
->>>>>>> e0d688d4
 
 /**
  * fpga_mgr_lock - Lock FPGA manager for exclusive use
@@ -1129,16 +957,6 @@
 		debugfs_remove_recursive(mgr->dir);
 		goto error_device;
 	}
-<<<<<<< HEAD
-
-	d = debugfs_create_file("load", 0644, parent, mgr,
-				&fpga_mgr_ops_load);
-	if (!d) {
-		debugfs_remove_recursive(mgr->dir);
-		goto error_device;
-	}
-=======
->>>>>>> e0d688d4
 #endif
 	dev_info(&mgr->dev, "%s registered\n", mgr->name);
 

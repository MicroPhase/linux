// SPDX-License-Identifier: GPL-2.0-or-later
/*
 *  ideapad-laptop.c - Lenovo IdeaPad ACPI Extras
 *
 *  Copyright © 2010 Intel Corporation
 *  Copyright © 2010 David Woodhouse <dwmw2@infradead.org>
 */

#define pr_fmt(fmt) KBUILD_MODNAME ": " fmt

#include <linux/acpi.h>
#include <linux/backlight.h>
#include <linux/bitops.h>
#include <linux/bug.h>
#include <linux/debugfs.h>
#include <linux/device.h>
#include <linux/dmi.h>
#include <linux/fb.h>
#include <linux/i8042.h>
#include <linux/init.h>
#include <linux/input.h>
#include <linux/input/sparse-keymap.h>
#include <linux/jiffies.h>
#include <linux/kernel.h>
#include <linux/leds.h>
#include <linux/module.h>
#include <linux/platform_device.h>
#include <linux/platform_profile.h>
#include <linux/rfkill.h>
#include <linux/seq_file.h>
#include <linux/sysfs.h>
#include <linux/types.h>

#include <acpi/video.h>

#include <dt-bindings/leds/common.h>

#define IDEAPAD_RFKILL_DEV_NUM	3

#if IS_ENABLED(CONFIG_ACPI_WMI)
static const char *const ideapad_wmi_fnesc_events[] = {
	"26CAB2E5-5CF1-46AE-AAC3-4A12B6BA50E6", /* Yoga 3 */
	"56322276-8493-4CE8-A783-98C991274F5E", /* Yoga 700 */
};
#endif

enum {
	CFG_CAP_BT_BIT       = 16,
	CFG_CAP_3G_BIT       = 17,
	CFG_CAP_WIFI_BIT     = 18,
	CFG_CAP_CAM_BIT      = 19,
	CFG_CAP_TOUCHPAD_BIT = 30,
};

enum {
	GBMD_CONSERVATION_STATE_BIT = 5,
};

enum {
	SMBC_CONSERVATION_ON  = 3,
	SMBC_CONSERVATION_OFF = 5,
};

enum {
	HALS_KBD_BL_SUPPORT_BIT       = 4,
	HALS_KBD_BL_STATE_BIT         = 5,
	HALS_USB_CHARGING_SUPPORT_BIT = 6,
	HALS_USB_CHARGING_STATE_BIT   = 7,
	HALS_FNLOCK_SUPPORT_BIT       = 9,
	HALS_FNLOCK_STATE_BIT         = 10,
	HALS_HOTKEYS_PRIMARY_BIT      = 11,
};

enum {
	SALS_KBD_BL_ON        = 0x8,
	SALS_KBD_BL_OFF       = 0x9,
	SALS_USB_CHARGING_ON  = 0xa,
	SALS_USB_CHARGING_OFF = 0xb,
	SALS_FNLOCK_ON        = 0xe,
	SALS_FNLOCK_OFF       = 0xf,
};

enum {
	VPCCMD_R_VPC1 = 0x10,
	VPCCMD_R_BL_MAX,
	VPCCMD_R_BL,
	VPCCMD_W_BL,
	VPCCMD_R_WIFI,
	VPCCMD_W_WIFI,
	VPCCMD_R_BT,
	VPCCMD_W_BT,
	VPCCMD_R_BL_POWER,
	VPCCMD_R_NOVO,
	VPCCMD_R_VPC2,
	VPCCMD_R_TOUCHPAD,
	VPCCMD_W_TOUCHPAD,
	VPCCMD_R_CAMERA,
	VPCCMD_W_CAMERA,
	VPCCMD_R_3G,
	VPCCMD_W_3G,
	VPCCMD_R_ODD, /* 0x21 */
	VPCCMD_W_FAN,
	VPCCMD_R_RF,
	VPCCMD_W_RF,
	VPCCMD_R_FAN = 0x2B,
	VPCCMD_R_SPECIAL_BUTTONS = 0x31,
	VPCCMD_W_BL_POWER = 0x33,
};

struct ideapad_dytc_priv {
	enum platform_profile_option current_profile;
	struct platform_profile_handler pprof;
	struct mutex mutex; /* protects the DYTC interface */
	struct ideapad_private *priv;
};

struct ideapad_rfk_priv {
	int dev;
	struct ideapad_private *priv;
};

struct ideapad_private {
	struct acpi_device *adev;
	struct rfkill *rfk[IDEAPAD_RFKILL_DEV_NUM];
	struct ideapad_rfk_priv rfk_priv[IDEAPAD_RFKILL_DEV_NUM];
	struct platform_device *platform_device;
	struct input_dev *inputdev;
	struct backlight_device *blightdev;
	struct ideapad_dytc_priv *dytc;
	struct dentry *debug;
	unsigned long cfg;
<<<<<<< HEAD
	bool has_hw_rfkill_switch;
	bool has_touchpad_switch;
=======
>>>>>>> a7d53dbb
	const char *fnesc_guid;
	struct {
		bool conservation_mode    : 1;
		bool dytc                 : 1;
		bool fan_mode             : 1;
		bool fn_lock              : 1;
		bool hw_rfkill_switch     : 1;
		bool kbd_bl               : 1;
		bool touchpad_ctrl_via_ec : 1;
		bool usb_charging         : 1;
	} features;
	struct {
		bool initialized;
		struct led_classdev led;
		unsigned int last_brightness;
	} kbd_bl;
};

static bool no_bt_rfkill;
module_param(no_bt_rfkill, bool, 0444);
MODULE_PARM_DESC(no_bt_rfkill, "No rfkill for bluetooth.");

/*
 * ACPI Helpers
 */
#define IDEAPAD_EC_TIMEOUT 200 /* in ms */

static int eval_int(acpi_handle handle, const char *name, unsigned long *res)
{
	unsigned long long result;
	acpi_status status;

	status = acpi_evaluate_integer(handle, (char *)name, NULL, &result);
	if (ACPI_FAILURE(status))
		return -EIO;

	*res = result;

	return 0;
}

static int exec_simple_method(acpi_handle handle, const char *name, unsigned long arg)
{
	acpi_status status = acpi_execute_simple_method(handle, (char *)name, arg);

	return ACPI_FAILURE(status) ? -EIO : 0;
}

static int eval_gbmd(acpi_handle handle, unsigned long *res)
{
	return eval_int(handle, "GBMD", res);
}

static int exec_smbc(acpi_handle handle, unsigned long arg)
{
	return exec_simple_method(handle, "SMBC", arg);
}

static int eval_hals(acpi_handle handle, unsigned long *res)
{
	return eval_int(handle, "HALS", res);
}

static int exec_sals(acpi_handle handle, unsigned long arg)
{
	return exec_simple_method(handle, "SALS", arg);
}

static int eval_int_with_arg(acpi_handle handle, const char *name, unsigned long arg, unsigned long *res)
{
	struct acpi_object_list params;
	unsigned long long result;
	union acpi_object in_obj;
	acpi_status status;

	params.count = 1;
	params.pointer = &in_obj;
	in_obj.type = ACPI_TYPE_INTEGER;
	in_obj.integer.value = arg;

	status = acpi_evaluate_integer(handle, (char *)name, &params, &result);
	if (ACPI_FAILURE(status))
		return -EIO;

	if (res)
		*res = result;

	return 0;
}

static int eval_dytc(acpi_handle handle, unsigned long cmd, unsigned long *res)
{
	return eval_int_with_arg(handle, "DYTC", cmd, res);
}

static int eval_vpcr(acpi_handle handle, unsigned long cmd, unsigned long *res)
{
	return eval_int_with_arg(handle, "VPCR", cmd, res);
}

static int eval_vpcw(acpi_handle handle, unsigned long cmd, unsigned long data)
{
	struct acpi_object_list params;
	union acpi_object in_obj[2];
	acpi_status status;

	params.count = 2;
	params.pointer = in_obj;
	in_obj[0].type = ACPI_TYPE_INTEGER;
	in_obj[0].integer.value = cmd;
	in_obj[1].type = ACPI_TYPE_INTEGER;
	in_obj[1].integer.value = data;

	status = acpi_evaluate_object(handle, "VPCW", &params, NULL);
	if (ACPI_FAILURE(status))
		return -EIO;

	return 0;
}

static int read_ec_data(acpi_handle handle, unsigned long cmd, unsigned long *data)
{
	unsigned long end_jiffies, val;
	int err;

	err = eval_vpcw(handle, 1, cmd);
	if (err)
		return err;

	end_jiffies = jiffies + msecs_to_jiffies(IDEAPAD_EC_TIMEOUT) + 1;

	while (time_before(jiffies, end_jiffies)) {
		schedule();

		err = eval_vpcr(handle, 1, &val);
		if (err)
			return err;

		if (val == 0)
			return eval_vpcr(handle, 0, data);
	}

	acpi_handle_err(handle, "timeout in %s\n", __func__);

	return -ETIMEDOUT;
}

static int write_ec_cmd(acpi_handle handle, unsigned long cmd, unsigned long data)
{
	unsigned long end_jiffies, val;
	int err;

	err = eval_vpcw(handle, 0, data);
	if (err)
		return err;

	err = eval_vpcw(handle, 1, cmd);
	if (err)
		return err;

	end_jiffies = jiffies + msecs_to_jiffies(IDEAPAD_EC_TIMEOUT) + 1;

	while (time_before(jiffies, end_jiffies)) {
		schedule();

		err = eval_vpcr(handle, 1, &val);
		if (err)
			return err;

		if (val == 0)
			return 0;
	}

	acpi_handle_err(handle, "timeout in %s\n", __func__);

	return -ETIMEDOUT;
}

/*
 * debugfs
 */
static int debugfs_status_show(struct seq_file *s, void *data)
{
	struct ideapad_private *priv = s->private;
	unsigned long value;

	if (!read_ec_data(priv->adev->handle, VPCCMD_R_BL_MAX, &value))
		seq_printf(s, "Backlight max:  %lu\n", value);
	if (!read_ec_data(priv->adev->handle, VPCCMD_R_BL, &value))
		seq_printf(s, "Backlight now:  %lu\n", value);
	if (!read_ec_data(priv->adev->handle, VPCCMD_R_BL_POWER, &value))
		seq_printf(s, "BL power value: %s (%lu)\n", value ? "on" : "off", value);

	seq_puts(s, "=====================\n");

	if (!read_ec_data(priv->adev->handle, VPCCMD_R_RF, &value))
		seq_printf(s, "Radio status: %s (%lu)\n", value ? "on" : "off", value);
	if (!read_ec_data(priv->adev->handle, VPCCMD_R_WIFI, &value))
		seq_printf(s, "Wifi status:  %s (%lu)\n", value ? "on" : "off", value);
	if (!read_ec_data(priv->adev->handle, VPCCMD_R_BT, &value))
		seq_printf(s, "BT status:    %s (%lu)\n", value ? "on" : "off", value);
	if (!read_ec_data(priv->adev->handle, VPCCMD_R_3G, &value))
		seq_printf(s, "3G status:    %s (%lu)\n", value ? "on" : "off", value);

	seq_puts(s, "=====================\n");

	if (!read_ec_data(priv->adev->handle, VPCCMD_R_TOUCHPAD, &value))
		seq_printf(s, "Touchpad status: %s (%lu)\n", value ? "on" : "off", value);
	if (!read_ec_data(priv->adev->handle, VPCCMD_R_CAMERA, &value))
		seq_printf(s, "Camera status:   %s (%lu)\n", value ? "on" : "off", value);

	seq_puts(s, "=====================\n");

	if (!eval_gbmd(priv->adev->handle, &value))
		seq_printf(s, "GBMD: %#010lx\n", value);
	if (!eval_hals(priv->adev->handle, &value))
		seq_printf(s, "HALS: %#010lx\n", value);

	return 0;
}
DEFINE_SHOW_ATTRIBUTE(debugfs_status);

static int debugfs_cfg_show(struct seq_file *s, void *data)
{
	struct ideapad_private *priv = s->private;

	seq_printf(s, "_CFG: %#010lx\n\n", priv->cfg);

	seq_puts(s, "Capabilities:");
	if (test_bit(CFG_CAP_BT_BIT, &priv->cfg))
		seq_puts(s, " bluetooth");
	if (test_bit(CFG_CAP_3G_BIT, &priv->cfg))
		seq_puts(s, " 3G");
	if (test_bit(CFG_CAP_WIFI_BIT, &priv->cfg))
		seq_puts(s, " wifi");
	if (test_bit(CFG_CAP_CAM_BIT, &priv->cfg))
		seq_puts(s, " camera");
	if (test_bit(CFG_CAP_TOUCHPAD_BIT, &priv->cfg))
		seq_puts(s, " touchpad");
	seq_puts(s, "\n");

	seq_puts(s, "Graphics: ");
	switch (priv->cfg & 0x700) {
	case 0x100:
		seq_puts(s, "Intel");
		break;
	case 0x200:
		seq_puts(s, "ATI");
		break;
	case 0x300:
		seq_puts(s, "Nvidia");
		break;
	case 0x400:
		seq_puts(s, "Intel and ATI");
		break;
	case 0x500:
		seq_puts(s, "Intel and Nvidia");
		break;
	}
	seq_puts(s, "\n");

	return 0;
}
DEFINE_SHOW_ATTRIBUTE(debugfs_cfg);

static void ideapad_debugfs_init(struct ideapad_private *priv)
{
	struct dentry *dir;

	dir = debugfs_create_dir("ideapad", NULL);
	priv->debug = dir;

	debugfs_create_file("cfg", 0444, dir, priv, &debugfs_cfg_fops);
	debugfs_create_file("status", 0444, dir, priv, &debugfs_status_fops);
}

static void ideapad_debugfs_exit(struct ideapad_private *priv)
{
	debugfs_remove_recursive(priv->debug);
	priv->debug = NULL;
}

/*
 * sysfs
 */
static ssize_t camera_power_show(struct device *dev,
				 struct device_attribute *attr,
				 char *buf)
{
	struct ideapad_private *priv = dev_get_drvdata(dev);
	unsigned long result;
	int err;

	err = read_ec_data(priv->adev->handle, VPCCMD_R_CAMERA, &result);
	if (err)
		return err;

	return sysfs_emit(buf, "%d\n", !!result);
}

static ssize_t camera_power_store(struct device *dev,
				  struct device_attribute *attr,
				  const char *buf, size_t count)
{
	struct ideapad_private *priv = dev_get_drvdata(dev);
	bool state;
	int err;

	err = kstrtobool(buf, &state);
	if (err)
		return err;

	err = write_ec_cmd(priv->adev->handle, VPCCMD_W_CAMERA, state);
	if (err)
		return err;

	return count;
}

static DEVICE_ATTR_RW(camera_power);

static ssize_t conservation_mode_show(struct device *dev,
				      struct device_attribute *attr,
				      char *buf)
{
	struct ideapad_private *priv = dev_get_drvdata(dev);
	unsigned long result;
	int err;

	err = eval_gbmd(priv->adev->handle, &result);
	if (err)
		return err;

	return sysfs_emit(buf, "%d\n", !!test_bit(GBMD_CONSERVATION_STATE_BIT, &result));
}

static ssize_t conservation_mode_store(struct device *dev,
				       struct device_attribute *attr,
				       const char *buf, size_t count)
{
	struct ideapad_private *priv = dev_get_drvdata(dev);
	bool state;
	int err;

	err = kstrtobool(buf, &state);
	if (err)
		return err;

	err = exec_smbc(priv->adev->handle, state ? SMBC_CONSERVATION_ON : SMBC_CONSERVATION_OFF);
	if (err)
		return err;

	return count;
}

static DEVICE_ATTR_RW(conservation_mode);

static ssize_t fan_mode_show(struct device *dev,
			     struct device_attribute *attr,
			     char *buf)
{
	struct ideapad_private *priv = dev_get_drvdata(dev);
	unsigned long result;
	int err;

	err = read_ec_data(priv->adev->handle, VPCCMD_R_FAN, &result);
	if (err)
		return err;

	return sysfs_emit(buf, "%lu\n", result);
}

static ssize_t fan_mode_store(struct device *dev,
			      struct device_attribute *attr,
			      const char *buf, size_t count)
{
	struct ideapad_private *priv = dev_get_drvdata(dev);
	unsigned int state;
	int err;

	err = kstrtouint(buf, 0, &state);
	if (err)
		return err;

	if (state > 4 || state == 3)
		return -EINVAL;

	err = write_ec_cmd(priv->adev->handle, VPCCMD_W_FAN, state);
	if (err)
		return err;

	return count;
}

static DEVICE_ATTR_RW(fan_mode);

static ssize_t fn_lock_show(struct device *dev,
			    struct device_attribute *attr,
			    char *buf)
{
	struct ideapad_private *priv = dev_get_drvdata(dev);
	unsigned long hals;
	int err;

	err = eval_hals(priv->adev->handle, &hals);
	if (err)
		return err;

	return sysfs_emit(buf, "%d\n", !!test_bit(HALS_FNLOCK_STATE_BIT, &hals));
}

static ssize_t fn_lock_store(struct device *dev,
			     struct device_attribute *attr,
			     const char *buf, size_t count)
{
	struct ideapad_private *priv = dev_get_drvdata(dev);
	bool state;
	int err;

	err = kstrtobool(buf, &state);
	if (err)
		return err;

	err = exec_sals(priv->adev->handle, state ? SALS_FNLOCK_ON : SALS_FNLOCK_OFF);
	if (err)
		return err;

	return count;
}

static DEVICE_ATTR_RW(fn_lock);

static ssize_t touchpad_show(struct device *dev,
			     struct device_attribute *attr,
			     char *buf)
{
	struct ideapad_private *priv = dev_get_drvdata(dev);
	unsigned long result;
	int err;

	err = read_ec_data(priv->adev->handle, VPCCMD_R_TOUCHPAD, &result);
	if (err)
		return err;

	return sysfs_emit(buf, "%d\n", !!result);
}

static ssize_t touchpad_store(struct device *dev,
			      struct device_attribute *attr,
			      const char *buf, size_t count)
{
	struct ideapad_private *priv = dev_get_drvdata(dev);
	bool state;
	int err;

	err = kstrtobool(buf, &state);
	if (err)
		return err;

	err = write_ec_cmd(priv->adev->handle, VPCCMD_W_TOUCHPAD, state);
	if (err)
		return err;

	return count;
}

static DEVICE_ATTR_RW(touchpad);

static ssize_t usb_charging_show(struct device *dev,
				 struct device_attribute *attr,
				 char *buf)
{
	struct ideapad_private *priv = dev_get_drvdata(dev);
	unsigned long hals;
	int err;

	err = eval_hals(priv->adev->handle, &hals);
	if (err)
		return err;

	return sysfs_emit(buf, "%d\n", !!test_bit(HALS_USB_CHARGING_STATE_BIT, &hals));
}

static ssize_t usb_charging_store(struct device *dev,
				  struct device_attribute *attr,
				  const char *buf, size_t count)
{
	struct ideapad_private *priv = dev_get_drvdata(dev);
	bool state;
	int err;

	err = kstrtobool(buf, &state);
	if (err)
		return err;

	err = exec_sals(priv->adev->handle, state ? SALS_USB_CHARGING_ON : SALS_USB_CHARGING_OFF);
	if (err)
		return err;

	return count;
}

static DEVICE_ATTR_RW(usb_charging);

static struct attribute *ideapad_attributes[] = {
	&dev_attr_camera_power.attr,
	&dev_attr_conservation_mode.attr,
	&dev_attr_fan_mode.attr,
	&dev_attr_fn_lock.attr,
	&dev_attr_touchpad.attr,
	&dev_attr_usb_charging.attr,
	NULL
};

static umode_t ideapad_is_visible(struct kobject *kobj,
				  struct attribute *attr,
				  int idx)
{
	struct device *dev = kobj_to_dev(kobj);
	struct ideapad_private *priv = dev_get_drvdata(dev);
	bool supported = true;

	if (attr == &dev_attr_camera_power.attr)
<<<<<<< HEAD
		supported = test_bit(CFG_CAMERA_BIT, &(priv->cfg));
	else if (attr == &dev_attr_fan_mode.attr) {
		unsigned long value;
		supported = !read_ec_data(priv->adev->handle, VPCCMD_R_FAN,
					  &value);
	} else if (attr == &dev_attr_conservation_mode.attr) {
		supported = acpi_has_method(priv->adev->handle, "GBMD") &&
			    acpi_has_method(priv->adev->handle, "SBMC");
	} else if (attr == &dev_attr_fn_lock.attr) {
		supported = acpi_has_method(priv->adev->handle, "HALS") &&
			acpi_has_method(priv->adev->handle, "SALS");
	} else if (attr == &dev_attr_touchpad.attr)
		supported = priv->has_touchpad_switch;
	else
		supported = true;
=======
		supported = test_bit(CFG_CAP_CAM_BIT, &priv->cfg);
	else if (attr == &dev_attr_conservation_mode.attr)
		supported = priv->features.conservation_mode;
	else if (attr == &dev_attr_fan_mode.attr)
		supported = priv->features.fan_mode;
	else if (attr == &dev_attr_fn_lock.attr)
		supported = priv->features.fn_lock;
	else if (attr == &dev_attr_touchpad.attr)
		supported = priv->features.touchpad_ctrl_via_ec &&
			    test_bit(CFG_CAP_TOUCHPAD_BIT, &priv->cfg);
	else if (attr == &dev_attr_usb_charging.attr)
		supported = priv->features.usb_charging;
>>>>>>> a7d53dbb

	return supported ? attr->mode : 0;
}

static const struct attribute_group ideapad_attribute_group = {
	.is_visible = ideapad_is_visible,
	.attrs = ideapad_attributes
};

/*
 * DYTC Platform profile
 */
#define DYTC_CMD_QUERY        0 /* To get DYTC status - enable/revision */
#define DYTC_CMD_SET          1 /* To enable/disable IC function mode */
#define DYTC_CMD_GET          2 /* To get current IC function and mode */
#define DYTC_CMD_RESET    0x1ff /* To reset back to default */

#define DYTC_QUERY_ENABLE_BIT 8  /* Bit        8 - 0 = disabled, 1 = enabled */
#define DYTC_QUERY_SUBREV_BIT 16 /* Bits 16 - 27 - sub revision */
#define DYTC_QUERY_REV_BIT    28 /* Bits 28 - 31 - revision */

#define DYTC_GET_FUNCTION_BIT 8  /* Bits  8-11 - function setting */
#define DYTC_GET_MODE_BIT     12 /* Bits 12-15 - mode setting */

#define DYTC_SET_FUNCTION_BIT 12 /* Bits 12-15 - function setting */
#define DYTC_SET_MODE_BIT     16 /* Bits 16-19 - mode setting */
#define DYTC_SET_VALID_BIT    20 /* Bit     20 - 1 = on, 0 = off */

#define DYTC_FUNCTION_STD     0  /* Function = 0, standard mode */
#define DYTC_FUNCTION_CQL     1  /* Function = 1, lap mode */
#define DYTC_FUNCTION_MMC     11 /* Function = 11, desk mode */

#define DYTC_MODE_PERFORM     2  /* High power mode aka performance */
#define DYTC_MODE_LOW_POWER       3  /* Low power mode aka quiet */
#define DYTC_MODE_BALANCE   0xF  /* Default mode aka balanced */

#define DYTC_SET_COMMAND(function, mode, on) \
	(DYTC_CMD_SET | (function) << DYTC_SET_FUNCTION_BIT | \
	 (mode) << DYTC_SET_MODE_BIT | \
	 (on) << DYTC_SET_VALID_BIT)

#define DYTC_DISABLE_CQL DYTC_SET_COMMAND(DYTC_FUNCTION_CQL, DYTC_MODE_BALANCE, 0)

#define DYTC_ENABLE_CQL DYTC_SET_COMMAND(DYTC_FUNCTION_CQL, DYTC_MODE_BALANCE, 1)

static int convert_dytc_to_profile(int dytcmode, enum platform_profile_option *profile)
{
	switch (dytcmode) {
	case DYTC_MODE_LOW_POWER:
		*profile = PLATFORM_PROFILE_LOW_POWER;
		break;
	case DYTC_MODE_BALANCE:
		*profile =  PLATFORM_PROFILE_BALANCED;
		break;
	case DYTC_MODE_PERFORM:
		*profile =  PLATFORM_PROFILE_PERFORMANCE;
		break;
	default: /* Unknown mode */
		return -EINVAL;
	}

	return 0;
}

static int convert_profile_to_dytc(enum platform_profile_option profile, int *perfmode)
{
	switch (profile) {
	case PLATFORM_PROFILE_LOW_POWER:
		*perfmode = DYTC_MODE_LOW_POWER;
		break;
	case PLATFORM_PROFILE_BALANCED:
		*perfmode = DYTC_MODE_BALANCE;
		break;
	case PLATFORM_PROFILE_PERFORMANCE:
		*perfmode = DYTC_MODE_PERFORM;
		break;
	default: /* Unknown profile */
		return -EOPNOTSUPP;
	}

	return 0;
}

/*
 * dytc_profile_get: Function to register with platform_profile
 * handler. Returns current platform profile.
 */
static int dytc_profile_get(struct platform_profile_handler *pprof,
			    enum platform_profile_option *profile)
{
	struct ideapad_dytc_priv *dytc = container_of(pprof, struct ideapad_dytc_priv, pprof);

	*profile = dytc->current_profile;
	return 0;
}

/*
 * Helper function - check if we are in CQL mode and if we are
 *  - disable CQL,
 *  - run the command
 *  - enable CQL
 *  If not in CQL mode, just run the command
 */
static int dytc_cql_command(struct ideapad_private *priv, unsigned long cmd,
			    unsigned long *output)
{
	int err, cmd_err, cur_funcmode;

	/* Determine if we are in CQL mode. This alters the commands we do */
	err = eval_dytc(priv->adev->handle, DYTC_CMD_GET, output);
	if (err)
		return err;

	cur_funcmode = (*output >> DYTC_GET_FUNCTION_BIT) & 0xF;
	/* Check if we're OK to return immediately */
	if (cmd == DYTC_CMD_GET && cur_funcmode != DYTC_FUNCTION_CQL)
		return 0;

	if (cur_funcmode == DYTC_FUNCTION_CQL) {
		err = eval_dytc(priv->adev->handle, DYTC_DISABLE_CQL, NULL);
		if (err)
			return err;
	}

	cmd_err = eval_dytc(priv->adev->handle, cmd, output);
	/* Check return condition after we've restored CQL state */

	if (cur_funcmode == DYTC_FUNCTION_CQL) {
		err = eval_dytc(priv->adev->handle, DYTC_ENABLE_CQL, NULL);
		if (err)
			return err;
	}

	return cmd_err;
}

/*
 * dytc_profile_set: Function to register with platform_profile
 * handler. Sets current platform profile.
 */
static int dytc_profile_set(struct platform_profile_handler *pprof,
			    enum platform_profile_option profile)
{
	struct ideapad_dytc_priv *dytc = container_of(pprof, struct ideapad_dytc_priv, pprof);
	struct ideapad_private *priv = dytc->priv;
	int err;

	err = mutex_lock_interruptible(&dytc->mutex);
	if (err)
		return err;

	if (profile == PLATFORM_PROFILE_BALANCED) {
		/* To get back to balanced mode we just issue a reset command */
		err = eval_dytc(priv->adev->handle, DYTC_CMD_RESET, NULL);
		if (err)
			goto unlock;
	} else {
		int perfmode;

		err = convert_profile_to_dytc(profile, &perfmode);
		if (err)
			goto unlock;

		/* Determine if we are in CQL mode. This alters the commands we do */
		err = dytc_cql_command(priv, DYTC_SET_COMMAND(DYTC_FUNCTION_MMC, perfmode, 1),
				       NULL);
		if (err)
			goto unlock;
	}

	/* Success - update current profile */
	dytc->current_profile = profile;

unlock:
	mutex_unlock(&dytc->mutex);

	return err;
}

static void dytc_profile_refresh(struct ideapad_private *priv)
{
	enum platform_profile_option profile;
	unsigned long output;
	int err, perfmode;

	mutex_lock(&priv->dytc->mutex);
	err = dytc_cql_command(priv, DYTC_CMD_GET, &output);
	mutex_unlock(&priv->dytc->mutex);
	if (err)
		return;

	perfmode = (output >> DYTC_GET_MODE_BIT) & 0xF;

	if (convert_dytc_to_profile(perfmode, &profile))
		return;

	if (profile != priv->dytc->current_profile) {
		priv->dytc->current_profile = profile;
		platform_profile_notify();
	}
}

static int ideapad_dytc_profile_init(struct ideapad_private *priv)
{
	int err, dytc_version;
	unsigned long output;

	if (!priv->features.dytc)
		return -ENODEV;

	err = eval_dytc(priv->adev->handle, DYTC_CMD_QUERY, &output);
	/* For all other errors we can flag the failure */
	if (err)
		return err;

	/* Check DYTC is enabled and supports mode setting */
	if (!test_bit(DYTC_QUERY_ENABLE_BIT, &output))
		return -ENODEV;

	dytc_version = (output >> DYTC_QUERY_REV_BIT) & 0xF;
	if (dytc_version < 5)
		return -ENODEV;

	priv->dytc = kzalloc(sizeof(*priv->dytc), GFP_KERNEL);
	if (!priv->dytc)
		return -ENOMEM;

	mutex_init(&priv->dytc->mutex);

	priv->dytc->priv = priv;
	priv->dytc->pprof.profile_get = dytc_profile_get;
	priv->dytc->pprof.profile_set = dytc_profile_set;

	/* Setup supported modes */
	set_bit(PLATFORM_PROFILE_LOW_POWER, priv->dytc->pprof.choices);
	set_bit(PLATFORM_PROFILE_BALANCED, priv->dytc->pprof.choices);
	set_bit(PLATFORM_PROFILE_PERFORMANCE, priv->dytc->pprof.choices);

	/* Create platform_profile structure and register */
	err = platform_profile_register(&priv->dytc->pprof);
	if (err)
		goto pp_reg_failed;

	/* Ensure initial values are correct */
	dytc_profile_refresh(priv);

	return 0;

pp_reg_failed:
	mutex_destroy(&priv->dytc->mutex);
	kfree(priv->dytc);
	priv->dytc = NULL;

	return err;
}

static void ideapad_dytc_profile_exit(struct ideapad_private *priv)
{
	if (!priv->dytc)
		return;

	platform_profile_remove();
	mutex_destroy(&priv->dytc->mutex);
	kfree(priv->dytc);

	priv->dytc = NULL;
}

/*
 * Rfkill
 */
struct ideapad_rfk_data {
	char *name;
	int cfgbit;
	int opcode;
	int type;
};

static const struct ideapad_rfk_data ideapad_rfk_data[] = {
	{ "ideapad_wlan",      CFG_CAP_WIFI_BIT, VPCCMD_W_WIFI, RFKILL_TYPE_WLAN },
	{ "ideapad_bluetooth", CFG_CAP_BT_BIT,   VPCCMD_W_BT,   RFKILL_TYPE_BLUETOOTH },
	{ "ideapad_3g",        CFG_CAP_3G_BIT,   VPCCMD_W_3G,   RFKILL_TYPE_WWAN },
};

static int ideapad_rfk_set(void *data, bool blocked)
{
	struct ideapad_rfk_priv *priv = data;
	int opcode = ideapad_rfk_data[priv->dev].opcode;

	return write_ec_cmd(priv->priv->adev->handle, opcode, !blocked);
}

static const struct rfkill_ops ideapad_rfk_ops = {
	.set_block = ideapad_rfk_set,
};

static void ideapad_sync_rfk_state(struct ideapad_private *priv)
{
	unsigned long hw_blocked = 0;
	int i;

	if (priv->features.hw_rfkill_switch) {
		if (read_ec_data(priv->adev->handle, VPCCMD_R_RF, &hw_blocked))
			return;
		hw_blocked = !hw_blocked;
	}

	for (i = 0; i < IDEAPAD_RFKILL_DEV_NUM; i++)
		if (priv->rfk[i])
			rfkill_set_hw_state(priv->rfk[i], hw_blocked);
}

static int ideapad_register_rfkill(struct ideapad_private *priv, int dev)
{
	unsigned long rf_enabled;
	int err;

	if (no_bt_rfkill && ideapad_rfk_data[dev].type == RFKILL_TYPE_BLUETOOTH) {
		/* Force to enable bluetooth when no_bt_rfkill=1 */
		write_ec_cmd(priv->adev->handle, ideapad_rfk_data[dev].opcode, 1);
		return 0;
	}

	priv->rfk_priv[dev].dev = dev;
	priv->rfk_priv[dev].priv = priv;

	priv->rfk[dev] = rfkill_alloc(ideapad_rfk_data[dev].name,
				      &priv->platform_device->dev,
				      ideapad_rfk_data[dev].type,
				      &ideapad_rfk_ops,
				      &priv->rfk_priv[dev]);
	if (!priv->rfk[dev])
		return -ENOMEM;

	err = read_ec_data(priv->adev->handle, ideapad_rfk_data[dev].opcode - 1, &rf_enabled);
	if (err)
		rf_enabled = 1;

	rfkill_init_sw_state(priv->rfk[dev], !rf_enabled);

	err = rfkill_register(priv->rfk[dev]);
	if (err)
		rfkill_destroy(priv->rfk[dev]);

	return err;
}

static void ideapad_unregister_rfkill(struct ideapad_private *priv, int dev)
{
	if (!priv->rfk[dev])
		return;

	rfkill_unregister(priv->rfk[dev]);
	rfkill_destroy(priv->rfk[dev]);
}

/*
 * Platform device
 */
static int ideapad_sysfs_init(struct ideapad_private *priv)
{
	return device_add_group(&priv->platform_device->dev,
				&ideapad_attribute_group);
}

static void ideapad_sysfs_exit(struct ideapad_private *priv)
{
	device_remove_group(&priv->platform_device->dev,
			    &ideapad_attribute_group);
}

/*
 * input device
 */
static const struct key_entry ideapad_keymap[] = {
	{ KE_KEY,   6, { KEY_SWITCHVIDEOMODE } },
	{ KE_KEY,   7, { KEY_CAMERA } },
	{ KE_KEY,   8, { KEY_MICMUTE } },
	{ KE_KEY,  11, { KEY_F16 } },
	{ KE_KEY,  13, { KEY_WLAN } },
	{ KE_KEY,  16, { KEY_PROG1 } },
	{ KE_KEY,  17, { KEY_PROG2 } },
	{ KE_KEY,  64, { KEY_PROG3 } },
	{ KE_KEY,  65, { KEY_PROG4 } },
	{ KE_KEY,  66, { KEY_TOUCHPAD_OFF } },
	{ KE_KEY,  67, { KEY_TOUCHPAD_ON } },
	{ KE_KEY, 128, { KEY_ESC } },
	{ KE_END },
};

static int ideapad_input_init(struct ideapad_private *priv)
{
	struct input_dev *inputdev;
	int err;

	inputdev = input_allocate_device();
	if (!inputdev)
		return -ENOMEM;

	inputdev->name = "Ideapad extra buttons";
	inputdev->phys = "ideapad/input0";
	inputdev->id.bustype = BUS_HOST;
	inputdev->dev.parent = &priv->platform_device->dev;

	err = sparse_keymap_setup(inputdev, ideapad_keymap, NULL);
	if (err) {
		dev_err(&priv->platform_device->dev,
			"Could not set up input device keymap: %d\n", err);
		goto err_free_dev;
	}

	err = input_register_device(inputdev);
	if (err) {
		dev_err(&priv->platform_device->dev,
			"Could not register input device: %d\n", err);
		goto err_free_dev;
	}

	priv->inputdev = inputdev;

	return 0;

err_free_dev:
	input_free_device(inputdev);

	return err;
}

static void ideapad_input_exit(struct ideapad_private *priv)
{
	input_unregister_device(priv->inputdev);
	priv->inputdev = NULL;
}

static void ideapad_input_report(struct ideapad_private *priv,
				 unsigned long scancode)
{
	sparse_keymap_report_event(priv->inputdev, scancode, 1, true);
}

static void ideapad_input_novokey(struct ideapad_private *priv)
{
	unsigned long long_pressed;

	if (read_ec_data(priv->adev->handle, VPCCMD_R_NOVO, &long_pressed))
		return;

	if (long_pressed)
		ideapad_input_report(priv, 17);
	else
		ideapad_input_report(priv, 16);
}

static void ideapad_check_special_buttons(struct ideapad_private *priv)
{
	unsigned long bit, value;

	if (read_ec_data(priv->adev->handle, VPCCMD_R_SPECIAL_BUTTONS, &value))
		return;

	for_each_set_bit (bit, &value, 16) {
		switch (bit) {
		case 6:	/* Z570 */
		case 0:	/* Z580 */
			/* Thermal Management button */
			ideapad_input_report(priv, 65);
			break;
		case 1:
			/* OneKey Theater button */
			ideapad_input_report(priv, 64);
			break;
		default:
			dev_info(&priv->platform_device->dev,
				 "Unknown special button: %lu\n", bit);
			break;
		}
	}
}

/*
 * backlight
 */
static int ideapad_backlight_get_brightness(struct backlight_device *blightdev)
{
	struct ideapad_private *priv = bl_get_data(blightdev);
	unsigned long now;
	int err;

	err = read_ec_data(priv->adev->handle, VPCCMD_R_BL, &now);
	if (err)
		return err;

	return now;
}

static int ideapad_backlight_update_status(struct backlight_device *blightdev)
{
	struct ideapad_private *priv = bl_get_data(blightdev);
	int err;

	err = write_ec_cmd(priv->adev->handle, VPCCMD_W_BL,
			   blightdev->props.brightness);
	if (err)
		return err;

	err = write_ec_cmd(priv->adev->handle, VPCCMD_W_BL_POWER,
			   blightdev->props.power != FB_BLANK_POWERDOWN);
	if (err)
		return err;

	return 0;
}

static const struct backlight_ops ideapad_backlight_ops = {
	.get_brightness = ideapad_backlight_get_brightness,
	.update_status = ideapad_backlight_update_status,
};

static int ideapad_backlight_init(struct ideapad_private *priv)
{
	struct backlight_device *blightdev;
	struct backlight_properties props;
	unsigned long max, now, power;
	int err;

	err = read_ec_data(priv->adev->handle, VPCCMD_R_BL_MAX, &max);
	if (err)
		return err;

	err = read_ec_data(priv->adev->handle, VPCCMD_R_BL, &now);
	if (err)
		return err;

	err = read_ec_data(priv->adev->handle, VPCCMD_R_BL_POWER, &power);
	if (err)
		return err;

	memset(&props, 0, sizeof(props));

	props.max_brightness = max;
	props.type = BACKLIGHT_PLATFORM;

	blightdev = backlight_device_register("ideapad",
					      &priv->platform_device->dev,
					      priv,
					      &ideapad_backlight_ops,
					      &props);
	if (IS_ERR(blightdev)) {
		err = PTR_ERR(blightdev);
		dev_err(&priv->platform_device->dev,
			"Could not register backlight device: %d\n", err);
		return err;
	}

	priv->blightdev = blightdev;
	blightdev->props.brightness = now;
	blightdev->props.power = power ? FB_BLANK_UNBLANK : FB_BLANK_POWERDOWN;

	backlight_update_status(blightdev);

	return 0;
}

static void ideapad_backlight_exit(struct ideapad_private *priv)
{
	backlight_device_unregister(priv->blightdev);
	priv->blightdev = NULL;
}

static void ideapad_backlight_notify_power(struct ideapad_private *priv)
{
	struct backlight_device *blightdev = priv->blightdev;
	unsigned long power;

	if (!blightdev)
		return;

	if (read_ec_data(priv->adev->handle, VPCCMD_R_BL_POWER, &power))
		return;

	blightdev->props.power = power ? FB_BLANK_UNBLANK : FB_BLANK_POWERDOWN;
}

static void ideapad_backlight_notify_brightness(struct ideapad_private *priv)
{
	unsigned long now;

	/* if we control brightness via acpi video driver */
	if (!priv->blightdev)
		read_ec_data(priv->adev->handle, VPCCMD_R_BL, &now);
	else
		backlight_force_update(priv->blightdev, BACKLIGHT_UPDATE_HOTKEY);
}

/*
 * keyboard backlight
 */
static int ideapad_kbd_bl_brightness_get(struct ideapad_private *priv)
{
	unsigned long hals;
	int err;

	err = eval_hals(priv->adev->handle, &hals);
	if (err)
		return err;

	return !!test_bit(HALS_KBD_BL_STATE_BIT, &hals);
}

static enum led_brightness ideapad_kbd_bl_led_cdev_brightness_get(struct led_classdev *led_cdev)
{
	struct ideapad_private *priv = container_of(led_cdev, struct ideapad_private, kbd_bl.led);

	return ideapad_kbd_bl_brightness_get(priv);
}

static int ideapad_kbd_bl_brightness_set(struct ideapad_private *priv, unsigned int brightness)
{
	int err = exec_sals(priv->adev->handle, brightness ? SALS_KBD_BL_ON : SALS_KBD_BL_OFF);

	if (err)
		return err;

	priv->kbd_bl.last_brightness = brightness;

	return 0;
}

static int ideapad_kbd_bl_led_cdev_brightness_set(struct led_classdev *led_cdev,
						  enum led_brightness brightness)
{
	struct ideapad_private *priv = container_of(led_cdev, struct ideapad_private, kbd_bl.led);

	return ideapad_kbd_bl_brightness_set(priv, brightness);
}

static void ideapad_kbd_bl_notify(struct ideapad_private *priv)
{
	int brightness;

	if (!priv->kbd_bl.initialized)
		return;

	brightness = ideapad_kbd_bl_brightness_get(priv);
	if (brightness < 0)
		return;

	if (brightness == priv->kbd_bl.last_brightness)
		return;

	priv->kbd_bl.last_brightness = brightness;

	led_classdev_notify_brightness_hw_changed(&priv->kbd_bl.led, brightness);
}

static int ideapad_kbd_bl_init(struct ideapad_private *priv)
{
	int brightness, err;

	if (!priv->features.kbd_bl)
		return -ENODEV;

	if (WARN_ON(priv->kbd_bl.initialized))
		return -EEXIST;

	brightness = ideapad_kbd_bl_brightness_get(priv);
	if (brightness < 0)
		return brightness;

	priv->kbd_bl.last_brightness = brightness;

	priv->kbd_bl.led.name                    = "platform::" LED_FUNCTION_KBD_BACKLIGHT;
	priv->kbd_bl.led.max_brightness          = 1;
	priv->kbd_bl.led.brightness_get          = ideapad_kbd_bl_led_cdev_brightness_get;
	priv->kbd_bl.led.brightness_set_blocking = ideapad_kbd_bl_led_cdev_brightness_set;
	priv->kbd_bl.led.flags                   = LED_BRIGHT_HW_CHANGED;

	err = led_classdev_register(&priv->platform_device->dev, &priv->kbd_bl.led);
	if (err)
		return err;

	priv->kbd_bl.initialized = true;

	return 0;
}

static void ideapad_kbd_bl_exit(struct ideapad_private *priv)
{
	if (!priv->kbd_bl.initialized)
		return;

	priv->kbd_bl.initialized = false;

	led_classdev_unregister(&priv->kbd_bl.led);
}

/*
 * module init/exit
 */
static void ideapad_sync_touchpad_state(struct ideapad_private *priv)
{
	unsigned long value;

<<<<<<< HEAD
	if (!priv->has_touchpad_switch)
=======
	if (!priv->features.touchpad_ctrl_via_ec)
>>>>>>> a7d53dbb
		return;

	/* Without reading from EC touchpad LED doesn't switch state */
	if (!read_ec_data(priv->adev->handle, VPCCMD_R_TOUCHPAD, &value)) {
		unsigned char param;
		/*
		 * Some IdeaPads don't really turn off touchpad - they only
		 * switch the LED state. We (de)activate KBC AUX port to turn
		 * touchpad off and on. We send KEY_TOUCHPAD_OFF and
		 * KEY_TOUCHPAD_ON to not to get out of sync with LED
		 */
		i8042_command(&param, value ? I8042_CMD_AUX_ENABLE : I8042_CMD_AUX_DISABLE);
		ideapad_input_report(priv, value ? 67 : 66);
		sysfs_notify(&priv->platform_device->dev.kobj, NULL, "touchpad");
	}
}

static void ideapad_acpi_notify(acpi_handle handle, u32 event, void *data)
{
	struct ideapad_private *priv = data;
	unsigned long vpc1, vpc2, bit;

	if (read_ec_data(handle, VPCCMD_R_VPC1, &vpc1))
		return;

	if (read_ec_data(handle, VPCCMD_R_VPC2, &vpc2))
		return;

	vpc1 = (vpc2 << 8) | vpc1;

	for_each_set_bit (bit, &vpc1, 16) {
		switch (bit) {
		case 13:
		case 11:
		case 8:
		case 7:
		case 6:
			ideapad_input_report(priv, bit);
			break;
		case 9:
			ideapad_sync_rfk_state(priv);
			break;
		case 5:
			ideapad_sync_touchpad_state(priv);
			break;
		case 4:
			ideapad_backlight_notify_brightness(priv);
			break;
		case 3:
			ideapad_input_novokey(priv);
			break;
		case 2:
			ideapad_backlight_notify_power(priv);
			break;
		case 1:
			/*
			 * Some IdeaPads report event 1 every ~20
			 * seconds while on battery power; some
			 * report this when changing to/from tablet
			 * mode; some report this when the keyboard
			 * backlight has changed.
			 */
			ideapad_kbd_bl_notify(priv);
			break;
		case 0:
			ideapad_check_special_buttons(priv);
			break;
		default:
			dev_info(&priv->platform_device->dev,
				 "Unknown event: %lu\n", bit);
		}
	}
}

#if IS_ENABLED(CONFIG_ACPI_WMI)
static void ideapad_wmi_notify(u32 value, void *context)
{
	struct ideapad_private *priv = context;

	switch (value) {
	case 128:
		ideapad_input_report(priv, value);
		break;
	default:
		dev_info(&priv->platform_device->dev,
			 "Unknown WMI event: %u\n", value);
	}
}
#endif

/*
 * Some ideapads have a hardware rfkill switch, but most do not have one.
 * Reading VPCCMD_R_RF always results in 0 on models without a hardware rfkill,
 * switch causing ideapad_laptop to wrongly report all radios as hw-blocked.
 * There used to be a long list of DMI ids for models without a hw rfkill
 * switch here, but that resulted in playing whack a mole.
 * More importantly wrongly reporting the wifi radio as hw-blocked, results in
 * non working wifi. Whereas not reporting it hw-blocked, when it actually is
 * hw-blocked results in an empty SSID list, which is a much more benign
 * failure mode.
 * So the default now is the much safer option of assuming there is no
 * hardware rfkill switch. This default also actually matches most hardware,
 * since having a hw rfkill switch is quite rare on modern hardware, so this
 * also leads to a much shorter list.
 */
static const struct dmi_system_id hw_rfkill_list[] = {
	{}
};

static void ideapad_check_features(struct ideapad_private *priv)
{
	acpi_handle handle = priv->adev->handle;
	unsigned long val;

	priv->features.hw_rfkill_switch = dmi_check_system(hw_rfkill_list);

	/* Most ideapads with ELAN0634 touchpad don't use EC touchpad switch */
	priv->features.touchpad_ctrl_via_ec = !acpi_dev_present("ELAN0634", NULL, -1);

	if (!read_ec_data(handle, VPCCMD_R_FAN, &val))
		priv->features.fan_mode = true;

	if (acpi_has_method(handle, "GBMD") && acpi_has_method(handle, "SBMC"))
		priv->features.conservation_mode = true;

	if (acpi_has_method(handle, "DYTC"))
		priv->features.dytc = true;

	if (acpi_has_method(handle, "HALS") && acpi_has_method(handle, "SALS")) {
		if (!eval_hals(handle, &val)) {
			if (test_bit(HALS_FNLOCK_SUPPORT_BIT, &val))
				priv->features.fn_lock = true;

			if (test_bit(HALS_KBD_BL_SUPPORT_BIT, &val))
				priv->features.kbd_bl = true;

			if (test_bit(HALS_USB_CHARGING_SUPPORT_BIT, &val))
				priv->features.usb_charging = true;
		}
	}
}

static int ideapad_acpi_add(struct platform_device *pdev)
{
	struct ideapad_private *priv;
	struct acpi_device *adev;
	acpi_status status;
	unsigned long cfg;
	int err, i;

	err = acpi_bus_get_device(ACPI_HANDLE(&pdev->dev), &adev);
	if (err)
		return -ENODEV;

	if (eval_int(adev->handle, "_CFG", &cfg))
		return -ENODEV;

	priv = devm_kzalloc(&pdev->dev, sizeof(*priv), GFP_KERNEL);
	if (!priv)
		return -ENOMEM;

	dev_set_drvdata(&pdev->dev, priv);

	priv->cfg = cfg;
	priv->adev = adev;
	priv->platform_device = pdev;

<<<<<<< HEAD
	/* Most ideapads with ELAN0634 touchpad don't use EC touchpad switch */
	priv->has_touchpad_switch = !acpi_dev_present("ELAN0634", NULL, -1);

	ret = ideapad_sysfs_init(priv);
	if (ret)
		return ret;
=======
	ideapad_check_features(priv);

	err = ideapad_sysfs_init(priv);
	if (err)
		return err;
>>>>>>> a7d53dbb

	ideapad_debugfs_init(priv);

	err = ideapad_input_init(priv);
	if (err)
		goto input_failed;

	err = ideapad_kbd_bl_init(priv);
	if (err) {
		if (err != -ENODEV)
			dev_warn(&pdev->dev, "Could not set up keyboard backlight LED: %d\n", err);
		else
			dev_info(&pdev->dev, "Keyboard backlight control not available\n");
	}

	/*
	 * On some models without a hw-switch (the yoga 2 13 at least)
	 * VPCCMD_W_RF must be explicitly set to 1 for the wifi to work.
	 */
	if (!priv->features.hw_rfkill_switch)
		write_ec_cmd(priv->adev->handle, VPCCMD_W_RF, 1);

	/* The same for Touchpad */
<<<<<<< HEAD
	if (!priv->has_touchpad_switch)
=======
	if (!priv->features.touchpad_ctrl_via_ec)
>>>>>>> a7d53dbb
		write_ec_cmd(priv->adev->handle, VPCCMD_W_TOUCHPAD, 1);

	for (i = 0; i < IDEAPAD_RFKILL_DEV_NUM; i++)
		if (test_bit(ideapad_rfk_data[i].cfgbit, &priv->cfg))
			ideapad_register_rfkill(priv, i);

	ideapad_sync_rfk_state(priv);
	ideapad_sync_touchpad_state(priv);

	err = ideapad_dytc_profile_init(priv);
	if (err) {
		if (err != -ENODEV)
			dev_warn(&pdev->dev, "Could not set up DYTC interface: %d\n", err);
		else
			dev_info(&pdev->dev, "DYTC interface is not available\n");
	}

	if (acpi_video_get_backlight_type() == acpi_backlight_vendor) {
		err = ideapad_backlight_init(priv);
		if (err && err != -ENODEV)
			goto backlight_failed;
	}

	status = acpi_install_notify_handler(adev->handle,
					     ACPI_DEVICE_NOTIFY,
					     ideapad_acpi_notify, priv);
	if (ACPI_FAILURE(status)) {
		err = -EIO;
		goto notification_failed;
	}

#if IS_ENABLED(CONFIG_ACPI_WMI)
	for (i = 0; i < ARRAY_SIZE(ideapad_wmi_fnesc_events); i++) {
		status = wmi_install_notify_handler(ideapad_wmi_fnesc_events[i],
						    ideapad_wmi_notify, priv);
		if (ACPI_SUCCESS(status)) {
			priv->fnesc_guid = ideapad_wmi_fnesc_events[i];
			break;
		}
	}

	if (ACPI_FAILURE(status) && status != AE_NOT_EXIST) {
		err = -EIO;
		goto notification_failed_wmi;
	}
#endif

	return 0;

#if IS_ENABLED(CONFIG_ACPI_WMI)
notification_failed_wmi:
	acpi_remove_notify_handler(priv->adev->handle,
				   ACPI_DEVICE_NOTIFY,
				   ideapad_acpi_notify);
#endif

notification_failed:
	ideapad_backlight_exit(priv);

backlight_failed:
	ideapad_dytc_profile_exit(priv);

	for (i = 0; i < IDEAPAD_RFKILL_DEV_NUM; i++)
		ideapad_unregister_rfkill(priv, i);

	ideapad_kbd_bl_exit(priv);
	ideapad_input_exit(priv);

input_failed:
	ideapad_debugfs_exit(priv);
	ideapad_sysfs_exit(priv);

	return err;
}

static int ideapad_acpi_remove(struct platform_device *pdev)
{
	struct ideapad_private *priv = dev_get_drvdata(&pdev->dev);
	int i;

#if IS_ENABLED(CONFIG_ACPI_WMI)
	if (priv->fnesc_guid)
		wmi_remove_notify_handler(priv->fnesc_guid);
#endif

	acpi_remove_notify_handler(priv->adev->handle,
				   ACPI_DEVICE_NOTIFY,
				   ideapad_acpi_notify);

	ideapad_backlight_exit(priv);
	ideapad_dytc_profile_exit(priv);

	for (i = 0; i < IDEAPAD_RFKILL_DEV_NUM; i++)
		ideapad_unregister_rfkill(priv, i);

	ideapad_kbd_bl_exit(priv);
	ideapad_input_exit(priv);
	ideapad_debugfs_exit(priv);
	ideapad_sysfs_exit(priv);

	return 0;
}

#ifdef CONFIG_PM_SLEEP
static int ideapad_acpi_resume(struct device *dev)
{
	struct ideapad_private *priv = dev_get_drvdata(dev);

	ideapad_sync_rfk_state(priv);
	ideapad_sync_touchpad_state(priv);

	if (priv->dytc)
		dytc_profile_refresh(priv);

	return 0;
}
#endif
static SIMPLE_DEV_PM_OPS(ideapad_pm, NULL, ideapad_acpi_resume);

static const struct acpi_device_id ideapad_device_ids[] = {
	{"VPC2004", 0},
	{"", 0},
};
MODULE_DEVICE_TABLE(acpi, ideapad_device_ids);

static struct platform_driver ideapad_acpi_driver = {
	.probe = ideapad_acpi_add,
	.remove = ideapad_acpi_remove,
	.driver = {
		.name   = "ideapad_acpi",
		.pm     = &ideapad_pm,
		.acpi_match_table = ACPI_PTR(ideapad_device_ids),
	},
};

module_platform_driver(ideapad_acpi_driver);

MODULE_AUTHOR("David Woodhouse <dwmw2@infradead.org>");
MODULE_DESCRIPTION("IdeaPad ACPI Extras");
MODULE_LICENSE("GPL");<|MERGE_RESOLUTION|>--- conflicted
+++ resolved
@@ -129,11 +129,6 @@
 	struct ideapad_dytc_priv *dytc;
 	struct dentry *debug;
 	unsigned long cfg;
-<<<<<<< HEAD
-	bool has_hw_rfkill_switch;
-	bool has_touchpad_switch;
-=======
->>>>>>> a7d53dbb
 	const char *fnesc_guid;
 	struct {
 		bool conservation_mode    : 1;
@@ -657,23 +652,6 @@
 	bool supported = true;
 
 	if (attr == &dev_attr_camera_power.attr)
-<<<<<<< HEAD
-		supported = test_bit(CFG_CAMERA_BIT, &(priv->cfg));
-	else if (attr == &dev_attr_fan_mode.attr) {
-		unsigned long value;
-		supported = !read_ec_data(priv->adev->handle, VPCCMD_R_FAN,
-					  &value);
-	} else if (attr == &dev_attr_conservation_mode.attr) {
-		supported = acpi_has_method(priv->adev->handle, "GBMD") &&
-			    acpi_has_method(priv->adev->handle, "SBMC");
-	} else if (attr == &dev_attr_fn_lock.attr) {
-		supported = acpi_has_method(priv->adev->handle, "HALS") &&
-			acpi_has_method(priv->adev->handle, "SALS");
-	} else if (attr == &dev_attr_touchpad.attr)
-		supported = priv->has_touchpad_switch;
-	else
-		supported = true;
-=======
 		supported = test_bit(CFG_CAP_CAM_BIT, &priv->cfg);
 	else if (attr == &dev_attr_conservation_mode.attr)
 		supported = priv->features.conservation_mode;
@@ -686,7 +664,6 @@
 			    test_bit(CFG_CAP_TOUCHPAD_BIT, &priv->cfg);
 	else if (attr == &dev_attr_usb_charging.attr)
 		supported = priv->features.usb_charging;
->>>>>>> a7d53dbb
 
 	return supported ? attr->mode : 0;
 }
@@ -1390,11 +1367,7 @@
 {
 	unsigned long value;
 
-<<<<<<< HEAD
-	if (!priv->has_touchpad_switch)
-=======
 	if (!priv->features.touchpad_ctrl_via_ec)
->>>>>>> a7d53dbb
 		return;
 
 	/* Without reading from EC touchpad LED doesn't switch state */
@@ -1562,20 +1535,11 @@
 	priv->adev = adev;
 	priv->platform_device = pdev;
 
-<<<<<<< HEAD
-	/* Most ideapads with ELAN0634 touchpad don't use EC touchpad switch */
-	priv->has_touchpad_switch = !acpi_dev_present("ELAN0634", NULL, -1);
-
-	ret = ideapad_sysfs_init(priv);
-	if (ret)
-		return ret;
-=======
 	ideapad_check_features(priv);
 
 	err = ideapad_sysfs_init(priv);
 	if (err)
 		return err;
->>>>>>> a7d53dbb
 
 	ideapad_debugfs_init(priv);
 
@@ -1599,11 +1563,7 @@
 		write_ec_cmd(priv->adev->handle, VPCCMD_W_RF, 1);
 
 	/* The same for Touchpad */
-<<<<<<< HEAD
-	if (!priv->has_touchpad_switch)
-=======
 	if (!priv->features.touchpad_ctrl_via_ec)
->>>>>>> a7d53dbb
 		write_ec_cmd(priv->adev->handle, VPCCMD_W_TOUCHPAD, 1);
 
 	for (i = 0; i < IDEAPAD_RFKILL_DEV_NUM; i++)

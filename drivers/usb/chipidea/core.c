/*
 * core.c - ChipIdea USB IP core family device controller
 *
 * Copyright (C) 2008 Chipidea - MIPS Technologies, Inc. All rights reserved.
 *
 * Author: David Lopo
 *
 * This program is free software; you can redistribute it and/or modify
 * it under the terms of the GNU General Public License version 2 as
 * published by the Free Software Foundation.
 */

/*
 * Description: ChipIdea USB IP core family device controller
 *
 * This driver is composed of several blocks:
 * - HW:     hardware interface
 * - DBG:    debug facilities (optional)
 * - UTIL:   utilities
 * - ISR:    interrupts handling
 * - ENDPT:  endpoint operations (Gadget API)
 * - GADGET: gadget operations (Gadget API)
 * - BUS:    bus glue code, bus abstraction layer
 *
 * Compile Options
 * - CONFIG_USB_CHIPIDEA_DEBUG: enable debug facilities
 * - STALL_IN:  non-empty bulk-in pipes cannot be halted
 *              if defined mass storage compliance succeeds but with warnings
 *              => case 4: Hi >  Dn
 *              => case 5: Hi >  Di
 *              => case 8: Hi <> Do
 *              if undefined usbtest 13 fails
 * - TRACE:     enable function tracing (depends on DEBUG)
 *
 * Main Features
 * - Chapter 9 & Mass Storage Compliance with Gadget File Storage
 * - Chapter 9 Compliance with Gadget Zero (STALL_IN undefined)
 * - Normal & LPM support
 *
 * USBTEST Report
 * - OK: 0-12, 13 (STALL_IN defined) & 14
 * - Not Supported: 15 & 16 (ISO)
 *
 * TODO List
 * - Suspend & Remote Wakeup
 */
#include <linux/delay.h>
#include <linux/device.h>
#include <linux/dma-mapping.h>
#include <linux/phy/phy.h>
#include <linux/platform_device.h>
#include <linux/module.h>
#include <linux/idr.h>
#include <linux/interrupt.h>
#include <linux/io.h>
#include <linux/kernel.h>
#include <linux/slab.h>
#include <linux/pm_runtime.h>
#include <linux/usb/ch9.h>
#include <linux/usb/gadget.h>
#include <linux/usb/otg.h>
#include <linux/usb/chipidea.h>
#include <linux/usb/of.h>
#include <linux/of.h>
#include <linux/phy.h>
#include <linux/regulator/consumer.h>

#include "ci.h"
#include "udc.h"
#include "bits.h"
#include "host.h"
#include "debug.h"
#include "otg.h"
#include "otg_fsm.h"

/* Controller register map */
static const u8 ci_regs_nolpm[] = {
	[CAP_CAPLENGTH]		= 0x00U,
	[CAP_HCCPARAMS]		= 0x08U,
	[CAP_DCCPARAMS]		= 0x24U,
	[CAP_TESTMODE]		= 0x38U,
	[OP_USBCMD]		= 0x00U,
	[OP_USBSTS]		= 0x04U,
	[OP_USBINTR]		= 0x08U,
	[OP_DEVICEADDR]		= 0x14U,
	[OP_ENDPTLISTADDR]	= 0x18U,
	[OP_PORTSC]		= 0x44U,
	[OP_DEVLC]		= 0x84U,
	[OP_OTGSC]		= 0x64U,
	[OP_USBMODE]		= 0x68U,
	[OP_ENDPTSETUPSTAT]	= 0x6CU,
	[OP_ENDPTPRIME]		= 0x70U,
	[OP_ENDPTFLUSH]		= 0x74U,
	[OP_ENDPTSTAT]		= 0x78U,
	[OP_ENDPTCOMPLETE]	= 0x7CU,
	[OP_ENDPTCTRL]		= 0x80U,
};

static const u8 ci_regs_lpm[] = {
	[CAP_CAPLENGTH]		= 0x00U,
	[CAP_HCCPARAMS]		= 0x08U,
	[CAP_DCCPARAMS]		= 0x24U,
	[CAP_TESTMODE]		= 0xFCU,
	[OP_USBCMD]		= 0x00U,
	[OP_USBSTS]		= 0x04U,
	[OP_USBINTR]		= 0x08U,
	[OP_DEVICEADDR]		= 0x14U,
	[OP_ENDPTLISTADDR]	= 0x18U,
	[OP_PORTSC]		= 0x44U,
	[OP_DEVLC]		= 0x84U,
	[OP_OTGSC]		= 0xC4U,
	[OP_USBMODE]		= 0xC8U,
	[OP_ENDPTSETUPSTAT]	= 0xD8U,
	[OP_ENDPTPRIME]		= 0xDCU,
	[OP_ENDPTFLUSH]		= 0xE0U,
	[OP_ENDPTSTAT]		= 0xE4U,
	[OP_ENDPTCOMPLETE]	= 0xE8U,
	[OP_ENDPTCTRL]		= 0xECU,
};

static int hw_alloc_regmap(struct ci_hdrc *ci, bool is_lpm)
{
	int i;

	for (i = 0; i < OP_ENDPTCTRL; i++)
		ci->hw_bank.regmap[i] =
			(i <= CAP_LAST ? ci->hw_bank.cap : ci->hw_bank.op) +
			(is_lpm ? ci_regs_lpm[i] : ci_regs_nolpm[i]);

	for (; i <= OP_LAST; i++)
		ci->hw_bank.regmap[i] = ci->hw_bank.op +
			4 * (i - OP_ENDPTCTRL) +
			(is_lpm
			 ? ci_regs_lpm[OP_ENDPTCTRL]
			 : ci_regs_nolpm[OP_ENDPTCTRL]);

	return 0;
}

static enum ci_revision ci_get_revision(struct ci_hdrc *ci)
{
	int ver = hw_read_id_reg(ci, ID_ID, VERSION) >> __ffs(VERSION);
	enum ci_revision rev = CI_REVISION_UNKNOWN;

	if (ver == 0x2) {
		rev = hw_read_id_reg(ci, ID_ID, REVISION)
			>> __ffs(REVISION);
		rev += CI_REVISION_20;
	} else if (ver == 0x0) {
		rev = CI_REVISION_1X;
	}

	return rev;
}

/**
 * hw_read_intr_enable: returns interrupt enable register
 *
 * @ci: the controller
 *
 * This function returns register data
 */
u32 hw_read_intr_enable(struct ci_hdrc *ci)
{
	return hw_read(ci, OP_USBINTR, ~0);
}

/**
 * hw_read_intr_status: returns interrupt status register
 *
 * @ci: the controller
 *
 * This function returns register data
 */
u32 hw_read_intr_status(struct ci_hdrc *ci)
{
	return hw_read(ci, OP_USBSTS, ~0);
}

/**
 * hw_port_test_set: writes port test mode (execute without interruption)
 * @mode: new value
 *
 * This function returns an error code
 */
int hw_port_test_set(struct ci_hdrc *ci, u8 mode)
{
	const u8 TEST_MODE_MAX = 7;

	if (mode > TEST_MODE_MAX)
		return -EINVAL;

	hw_write(ci, OP_PORTSC, PORTSC_PTC, mode << __ffs(PORTSC_PTC));
	return 0;
}

/**
 * hw_port_test_get: reads port test mode value
 *
 * @ci: the controller
 *
 * This function returns port test mode value
 */
u8 hw_port_test_get(struct ci_hdrc *ci)
{
	return hw_read(ci, OP_PORTSC, PORTSC_PTC) >> __ffs(PORTSC_PTC);
}

static void hw_wait_phy_stable(void)
{
	/*
	 * The phy needs some delay to output the stable status from low
	 * power mode. And for OTGSC, the status inputs are debounced
	 * using a 1 ms time constant, so, delay 2ms for controller to get
	 * the stable status, like vbus and id when the phy leaves low power.
	 */
	usleep_range(2000, 2500);
}

/* The PHY enters/leaves low power mode */
static void ci_hdrc_enter_lpm(struct ci_hdrc *ci, bool enable)
{
	enum ci_hw_regs reg = ci->hw_bank.lpm ? OP_DEVLC : OP_PORTSC;
	bool lpm = !!(hw_read(ci, reg, PORTSC_PHCD(ci->hw_bank.lpm)));

	if (enable && !lpm)
		hw_write(ci, reg, PORTSC_PHCD(ci->hw_bank.lpm),
				PORTSC_PHCD(ci->hw_bank.lpm));
	else if (!enable && lpm)
		hw_write(ci, reg, PORTSC_PHCD(ci->hw_bank.lpm),
				0);
}

static int hw_device_init(struct ci_hdrc *ci, void __iomem *base)
{
	u32 reg;

	/* bank is a module variable */
	ci->hw_bank.abs = base;

	ci->hw_bank.cap = ci->hw_bank.abs;
	ci->hw_bank.cap += ci->platdata->capoffset;
	ci->hw_bank.op = ci->hw_bank.cap + (ioread32(ci->hw_bank.cap) & 0xff);

	hw_alloc_regmap(ci, false);
	reg = hw_read(ci, CAP_HCCPARAMS, HCCPARAMS_LEN) >>
		__ffs(HCCPARAMS_LEN);
	ci->hw_bank.lpm  = reg;
	if (reg)
		hw_alloc_regmap(ci, !!reg);
	ci->hw_bank.size = ci->hw_bank.op - ci->hw_bank.abs;
	ci->hw_bank.size += OP_LAST;
	ci->hw_bank.size /= sizeof(u32);

	reg = hw_read(ci, CAP_DCCPARAMS, DCCPARAMS_DEN) >>
		__ffs(DCCPARAMS_DEN);
	ci->hw_ep_max = reg * 2;   /* cache hw ENDPT_MAX */

	if (ci->hw_ep_max > ENDPT_MAX)
		return -ENODEV;

	ci_hdrc_enter_lpm(ci, false);

	/* Disable all interrupts bits */
	hw_write(ci, OP_USBINTR, 0xffffffff, 0);

	/* Clear all interrupts status bits*/
	hw_write(ci, OP_USBSTS, 0xffffffff, 0xffffffff);

	ci->rev = ci_get_revision(ci);
<<<<<<< HEAD
=======

	dev_dbg(ci->dev,
		"ChipIdea HDRC found, revision: %d, lpm: %d; cap: %p op: %p\n",
		ci->rev, ci->hw_bank.lpm, ci->hw_bank.cap, ci->hw_bank.op);
>>>>>>> b953c0d2

	dev_dbg(ci->dev,
		"ChipIdea HDRC found, revision: %d, lpm: %d; cap: %p op: %p\n",
		ci->rev, ci->hw_bank.lpm, ci->hw_bank.cap, ci->hw_bank.op);
	/* setup lock mode ? */

	/* ENDPTSETUPSTAT is '0' by default */

	/* HCSPARAMS.bf.ppc SHOULD BE zero for device */

	return 0;
}

static void hw_phymode_configure(struct ci_hdrc *ci)
{
	u32 portsc, lpm, sts = 0;

	switch (ci->platdata->phy_mode) {
	case USBPHY_INTERFACE_MODE_UTMI:
		portsc = PORTSC_PTS(PTS_UTMI);
		lpm = DEVLC_PTS(PTS_UTMI);
		break;
	case USBPHY_INTERFACE_MODE_UTMIW:
		portsc = PORTSC_PTS(PTS_UTMI) | PORTSC_PTW;
		lpm = DEVLC_PTS(PTS_UTMI) | DEVLC_PTW;
		break;
	case USBPHY_INTERFACE_MODE_ULPI:
		portsc = PORTSC_PTS(PTS_ULPI);
		lpm = DEVLC_PTS(PTS_ULPI);
		break;
	case USBPHY_INTERFACE_MODE_SERIAL:
		portsc = PORTSC_PTS(PTS_SERIAL);
		lpm = DEVLC_PTS(PTS_SERIAL);
		sts = 1;
		break;
	case USBPHY_INTERFACE_MODE_HSIC:
		portsc = PORTSC_PTS(PTS_HSIC);
		lpm = DEVLC_PTS(PTS_HSIC);
		break;
	default:
		return;
	}

	if (ci->hw_bank.lpm) {
		hw_write(ci, OP_DEVLC, DEVLC_PTS(7) | DEVLC_PTW, lpm);
		if (sts)
			hw_write(ci, OP_DEVLC, DEVLC_STS, DEVLC_STS);
	} else {
		hw_write(ci, OP_PORTSC, PORTSC_PTS(7) | PORTSC_PTW, portsc);
		if (sts)
			hw_write(ci, OP_PORTSC, PORTSC_STS, PORTSC_STS);
	}
}

/**
 * _ci_usb_phy_init: initialize phy taking in account both phy and usb_phy
 * interfaces
 * @ci: the controller
 *
 * This function returns an error code if the phy failed to init
 */
static int _ci_usb_phy_init(struct ci_hdrc *ci)
{
	int ret;

	if (ci->phy) {
		ret = phy_init(ci->phy);
		if (ret)
			return ret;

		ret = phy_power_on(ci->phy);
		if (ret) {
			phy_exit(ci->phy);
			return ret;
		}
	} else {
		ret = usb_phy_init(ci->usb_phy);
	}

	return ret;
}

/**
 * _ci_usb_phy_exit: deinitialize phy taking in account both phy and usb_phy
 * interfaces
 * @ci: the controller
 */
static void ci_usb_phy_exit(struct ci_hdrc *ci)
{
	if (ci->phy) {
		phy_power_off(ci->phy);
		phy_exit(ci->phy);
	} else {
		usb_phy_shutdown(ci->usb_phy);
	}
}

/**
 * ci_usb_phy_init: initialize phy according to different phy type
 * @ci: the controller
 *
 * This function returns an error code if usb_phy_init has failed
 */
static int ci_usb_phy_init(struct ci_hdrc *ci)
{
	int ret;

	switch (ci->platdata->phy_mode) {
	case USBPHY_INTERFACE_MODE_UTMI:
	case USBPHY_INTERFACE_MODE_UTMIW:
	case USBPHY_INTERFACE_MODE_HSIC:
		ret = _ci_usb_phy_init(ci);
		if (!ret)
			hw_wait_phy_stable();
		else
			return ret;
		hw_phymode_configure(ci);
		break;
	case USBPHY_INTERFACE_MODE_ULPI:
	case USBPHY_INTERFACE_MODE_SERIAL:
		hw_phymode_configure(ci);
		ret = _ci_usb_phy_init(ci);
		if (ret)
			return ret;
		break;
	default:
		ret = _ci_usb_phy_init(ci);
		if (!ret)
			hw_wait_phy_stable();
	}

	return ret;
}

/**
 * hw_controller_reset: do controller reset
 * @ci: the controller
  *
 * This function returns an error code
 */
static int hw_controller_reset(struct ci_hdrc *ci)
{
	int count = 0;

	hw_write(ci, OP_USBCMD, USBCMD_RST, USBCMD_RST);
	while (hw_read(ci, OP_USBCMD, USBCMD_RST)) {
		udelay(10);
		if (count++ > 1000)
			return -ETIMEDOUT;
	}

	return 0;
}

/**
 * hw_device_reset: resets chip (execute without interruption)
 * @ci: the controller
 *
 * This function returns an error code
 */
int hw_device_reset(struct ci_hdrc *ci)
{
	int ret;

	/* should flush & stop before reset */
	hw_write(ci, OP_ENDPTFLUSH, ~0, ~0);
	hw_write(ci, OP_USBCMD, USBCMD_RS, 0);

	ret = hw_controller_reset(ci);
	if (ret) {
		dev_err(ci->dev, "error resetting controller, ret=%d\n", ret);
		return ret;
	}

	if (ci->platdata->notify_event)
		ci->platdata->notify_event(ci,
			CI_HDRC_CONTROLLER_RESET_EVENT);

	if (ci->platdata->flags & CI_HDRC_DISABLE_STREAMING)
		hw_write(ci, OP_USBMODE, USBMODE_CI_SDIS, USBMODE_CI_SDIS);

	if (ci->platdata->flags & CI_HDRC_FORCE_FULLSPEED) {
		if (ci->hw_bank.lpm)
			hw_write(ci, OP_DEVLC, DEVLC_PFSC, DEVLC_PFSC);
		else
			hw_write(ci, OP_PORTSC, PORTSC_PFSC, PORTSC_PFSC);
	}

	/* USBMODE should be configured step by step */
	hw_write(ci, OP_USBMODE, USBMODE_CM, USBMODE_CM_IDLE);
	hw_write(ci, OP_USBMODE, USBMODE_CM, USBMODE_CM_DC);
	/* HW >= 2.3 */
	hw_write(ci, OP_USBMODE, USBMODE_SLOM, USBMODE_SLOM);

	if (hw_read(ci, OP_USBMODE, USBMODE_CM) != USBMODE_CM_DC) {
		pr_err("cannot enter in %s device mode", ci_role(ci)->name);
		pr_err("lpm = %i", ci->hw_bank.lpm);
		return -ENODEV;
	}

	return 0;
}

/**
 * hw_wait_reg: wait the register value
 *
 * Sometimes, it needs to wait register value before going on.
 * Eg, when switch to device mode, the vbus value should be lower
 * than OTGSC_BSV before connects to host.
 *
 * @ci: the controller
 * @reg: register index
 * @mask: mast bit
 * @value: the bit value to wait
 * @timeout_ms: timeout in millisecond
 *
 * This function returns an error code if timeout
 */
int hw_wait_reg(struct ci_hdrc *ci, enum ci_hw_regs reg, u32 mask,
				u32 value, unsigned int timeout_ms)
{
	unsigned long elapse = jiffies + msecs_to_jiffies(timeout_ms);

	while (hw_read(ci, reg, mask) != value) {
		if (time_after(jiffies, elapse)) {
			dev_err(ci->dev, "timeout waiting for %08x in %d\n",
					mask, reg);
			return -ETIMEDOUT;
		}
		msleep(20);
	}

	return 0;
}

static irqreturn_t ci_irq(int irq, void *data)
{
	struct ci_hdrc *ci = data;
	irqreturn_t ret = IRQ_NONE;
	u32 otgsc = 0;

	if (ci->in_lpm) {
		disable_irq_nosync(irq);
		ci->wakeup_int = true;
		pm_runtime_get(ci->dev);
		return IRQ_HANDLED;
	}

	if (ci->is_otg) {
		otgsc = hw_read_otgsc(ci, ~0);
		if (ci_otg_is_fsm_mode(ci)) {
			ret = ci_otg_fsm_irq(ci);
			if (ret == IRQ_HANDLED)
				return ret;
		}
	}

	/*
	 * Handle id change interrupt, it indicates device/host function
	 * switch.
	 */
	if (ci->is_otg && (otgsc & OTGSC_IDIE) && (otgsc & OTGSC_IDIS)) {
		ci->id_event = true;
		/* Clear ID change irq status */
		hw_write_otgsc(ci, OTGSC_IDIS, OTGSC_IDIS);
		ci_otg_queue_work(ci);
		return IRQ_HANDLED;
	}

	/*
	 * Handle vbus change interrupt, it indicates device connection
	 * and disconnection events.
	 */
	if (ci->is_otg && (otgsc & OTGSC_BSVIE) && (otgsc & OTGSC_BSVIS)) {
		ci->b_sess_valid_event = true;
		/* Clear BSV irq */
		hw_write_otgsc(ci, OTGSC_BSVIS, OTGSC_BSVIS);
		ci_otg_queue_work(ci);
		return IRQ_HANDLED;
	}

	/* Handle device/host interrupt */
	if (ci->role != CI_ROLE_END)
		ret = ci_role(ci)->irq(ci);

	return ret;
}

static int ci_get_platdata(struct device *dev,
		struct ci_hdrc_platform_data *platdata)
{
	if (!platdata->phy_mode)
		platdata->phy_mode = of_usb_get_phy_mode(dev->of_node);

	if (!platdata->dr_mode)
		platdata->dr_mode = of_usb_get_dr_mode(dev->of_node);

	if (platdata->dr_mode == USB_DR_MODE_UNKNOWN)
		platdata->dr_mode = USB_DR_MODE_OTG;

	if (platdata->dr_mode != USB_DR_MODE_PERIPHERAL) {
		/* Get the vbus regulator */
		platdata->reg_vbus = devm_regulator_get(dev, "vbus");
		if (PTR_ERR(platdata->reg_vbus) == -EPROBE_DEFER) {
			return -EPROBE_DEFER;
		} else if (PTR_ERR(platdata->reg_vbus) == -ENODEV) {
			/* no vbus regulator is needed */
			platdata->reg_vbus = NULL;
		} else if (IS_ERR(platdata->reg_vbus)) {
			dev_err(dev, "Getting regulator error: %ld\n",
				PTR_ERR(platdata->reg_vbus));
			return PTR_ERR(platdata->reg_vbus);
		}
		/* Get TPL support */
		if (!platdata->tpl_support)
			platdata->tpl_support =
				of_usb_host_tpl_support(dev->of_node);
	}

	if (of_usb_get_maximum_speed(dev->of_node) == USB_SPEED_FULL)
		platdata->flags |= CI_HDRC_FORCE_FULLSPEED;

	return 0;
}

static DEFINE_IDA(ci_ida);

struct platform_device *ci_hdrc_add_device(struct device *dev,
			struct resource *res, int nres,
			struct ci_hdrc_platform_data *platdata)
{
	struct platform_device *pdev;
	int id, ret;

	ret = ci_get_platdata(dev, platdata);
	if (ret)
		return ERR_PTR(ret);

	id = ida_simple_get(&ci_ida, 0, 0, GFP_KERNEL);
	if (id < 0)
		return ERR_PTR(id);

	pdev = platform_device_alloc("ci_hdrc", id);
	if (!pdev) {
		ret = -ENOMEM;
		goto put_id;
	}

	pdev->dev.parent = dev;
	pdev->dev.dma_mask = dev->dma_mask;
	pdev->dev.dma_parms = dev->dma_parms;
	dma_set_coherent_mask(&pdev->dev, dev->coherent_dma_mask);

	ret = platform_device_add_resources(pdev, res, nres);
	if (ret)
		goto err;

	ret = platform_device_add_data(pdev, platdata, sizeof(*platdata));
	if (ret)
		goto err;

	ret = platform_device_add(pdev);
	if (ret)
		goto err;

	return pdev;

err:
	platform_device_put(pdev);
put_id:
	ida_simple_remove(&ci_ida, id);
	return ERR_PTR(ret);
}
EXPORT_SYMBOL_GPL(ci_hdrc_add_device);

void ci_hdrc_remove_device(struct platform_device *pdev)
{
	int id = pdev->id;
	platform_device_unregister(pdev);
	ida_simple_remove(&ci_ida, id);
}
EXPORT_SYMBOL_GPL(ci_hdrc_remove_device);

static inline void ci_role_destroy(struct ci_hdrc *ci)
{
	ci_hdrc_gadget_destroy(ci);
	ci_hdrc_host_destroy(ci);
	if (ci->is_otg)
		ci_hdrc_otg_destroy(ci);
}

static void ci_get_otg_capable(struct ci_hdrc *ci)
{
	if (ci->platdata->flags & CI_HDRC_DUAL_ROLE_NOT_OTG)
		ci->is_otg = false;
	else
		ci->is_otg = (hw_read(ci, CAP_DCCPARAMS,
				DCCPARAMS_DC | DCCPARAMS_HC)
					== (DCCPARAMS_DC | DCCPARAMS_HC));
	if (ci->is_otg) {
		dev_dbg(ci->dev, "It is OTG capable controller\n");
		/* Disable and clear all OTG irq */
		hw_write_otgsc(ci, OTGSC_INT_EN_BITS | OTGSC_INT_STATUS_BITS,
							OTGSC_INT_STATUS_BITS);
	}
}

static int ci_hdrc_probe(struct platform_device *pdev)
{
	struct device	*dev = &pdev->dev;
	struct ci_hdrc	*ci;
	struct resource	*res;
	void __iomem	*base;
	int		ret;
	enum usb_dr_mode dr_mode;

	if (!dev_get_platdata(dev)) {
		dev_err(dev, "platform data missing\n");
		return -ENODEV;
	}

	res = platform_get_resource(pdev, IORESOURCE_MEM, 0);
	base = devm_ioremap_resource(dev, res);
	if (IS_ERR(base))
		return PTR_ERR(base);

	ci = devm_kzalloc(dev, sizeof(*ci), GFP_KERNEL);
	if (!ci)
		return -ENOMEM;

	ci->dev = dev;
	ci->platdata = dev_get_platdata(dev);
	ci->imx28_write_fix = !!(ci->platdata->flags &
		CI_HDRC_IMX28_WRITE_FIX);
	ci->supports_runtime_pm = !!(ci->platdata->flags &
		CI_HDRC_SUPPORTS_RUNTIME_PM);

	ret = hw_device_init(ci, base);
	if (ret < 0) {
		dev_err(dev, "can't initialize hardware\n");
		return -ENODEV;
	}

	if (ci->platdata->phy) {
		ci->phy = ci->platdata->phy;
	} else if (ci->platdata->usb_phy) {
		ci->usb_phy = ci->platdata->usb_phy;
	} else {
		ci->phy = devm_phy_get(dev->parent, "usb-phy");
		ci->usb_phy = devm_usb_get_phy(dev->parent, USB_PHY_TYPE_USB2);

		/* if both generic PHY and USB PHY layers aren't enabled */
		if (PTR_ERR(ci->phy) == -ENOSYS &&
				PTR_ERR(ci->usb_phy) == -ENXIO)
			return -ENXIO;

		if (IS_ERR(ci->phy) && IS_ERR(ci->usb_phy))
			return -EPROBE_DEFER;

		if (IS_ERR(ci->phy))
			ci->phy = NULL;
		else if (IS_ERR(ci->usb_phy))
			ci->usb_phy = NULL;
	}

	ret = ci_usb_phy_init(ci);
	if (ret) {
		dev_err(dev, "unable to init phy: %d\n", ret);
		return ret;
	}

	ci->hw_bank.phys = res->start;

	ci->irq = platform_get_irq(pdev, 0);
	if (ci->irq < 0) {
		dev_err(dev, "missing IRQ\n");
		ret = ci->irq;
		goto deinit_phy;
	}

	ci_get_otg_capable(ci);

	dr_mode = ci->platdata->dr_mode;
	/* initialize role(s) before the interrupt is requested */
	if (dr_mode == USB_DR_MODE_OTG || dr_mode == USB_DR_MODE_HOST) {
		ret = ci_hdrc_host_init(ci);
		if (ret)
			dev_info(dev, "doesn't support host\n");
	}

	if (dr_mode == USB_DR_MODE_OTG || dr_mode == USB_DR_MODE_PERIPHERAL) {
		ret = ci_hdrc_gadget_init(ci);
		if (ret)
			dev_info(dev, "doesn't support gadget\n");
	}

	if (!ci->roles[CI_ROLE_HOST] && !ci->roles[CI_ROLE_GADGET]) {
		dev_err(dev, "no supported roles\n");
		ret = -ENODEV;
		goto deinit_phy;
	}

	if (ci->is_otg && ci->roles[CI_ROLE_GADGET]) {
		ret = ci_hdrc_otg_init(ci);
		if (ret) {
			dev_err(dev, "init otg fails, ret = %d\n", ret);
			goto stop;
		}
	}

	if (ci->roles[CI_ROLE_HOST] && ci->roles[CI_ROLE_GADGET]) {
		if (ci->is_otg) {
			ci->role = ci_otg_role(ci);
			/* Enable ID change irq */
			hw_write_otgsc(ci, OTGSC_IDIE, OTGSC_IDIE);
		} else {
			/*
			 * If the controller is not OTG capable, but support
			 * role switch, the defalt role is gadget, and the
			 * user can switch it through debugfs.
			 */
			ci->role = CI_ROLE_GADGET;
		}
	} else {
		ci->role = ci->roles[CI_ROLE_HOST]
			? CI_ROLE_HOST
			: CI_ROLE_GADGET;
	}

	if (!ci_otg_is_fsm_mode(ci)) {
		/* only update vbus status for peripheral */
		if (ci->role == CI_ROLE_GADGET)
			ci_handle_vbus_change(ci);

		ret = ci_role_start(ci, ci->role);
		if (ret) {
			dev_err(dev, "can't start %s role\n",
						ci_role(ci)->name);
			goto stop;
		}
	}

	platform_set_drvdata(pdev, ci);
	ret = devm_request_irq(dev, ci->irq, ci_irq, IRQF_SHARED,
			ci->platdata->name, ci);
	if (ret)
		goto stop;

	if (ci->supports_runtime_pm) {
		pm_runtime_set_active(&pdev->dev);
		pm_runtime_enable(&pdev->dev);
		pm_runtime_set_autosuspend_delay(&pdev->dev, 2000);
		pm_runtime_mark_last_busy(ci->dev);
		pm_runtime_use_autosuspend(&pdev->dev);
	}

	if (ci_otg_is_fsm_mode(ci))
		ci_hdrc_otg_fsm_start(ci);

	device_set_wakeup_capable(&pdev->dev, true);

	ret = dbg_create_files(ci);
	if (!ret)
		return 0;

stop:
	ci_role_destroy(ci);
deinit_phy:
	ci_usb_phy_exit(ci);

	return ret;
}

static int ci_hdrc_remove(struct platform_device *pdev)
{
	struct ci_hdrc *ci = platform_get_drvdata(pdev);

	if (ci->supports_runtime_pm) {
		pm_runtime_get_sync(&pdev->dev);
		pm_runtime_disable(&pdev->dev);
		pm_runtime_put_noidle(&pdev->dev);
	}

	dbg_remove_files(ci);
	ci_role_destroy(ci);
	ci_hdrc_enter_lpm(ci, true);
	ci_usb_phy_exit(ci);

	return 0;
}

#ifdef CONFIG_PM
/* Prepare wakeup by SRP before suspend */
static void ci_otg_fsm_suspend_for_srp(struct ci_hdrc *ci)
{
	if ((ci->fsm.otg->state == OTG_STATE_A_IDLE) &&
				!hw_read_otgsc(ci, OTGSC_ID)) {
		hw_write(ci, OP_PORTSC, PORTSC_W1C_BITS | PORTSC_PP,
								PORTSC_PP);
		hw_write(ci, OP_PORTSC, PORTSC_W1C_BITS | PORTSC_WKCN,
								PORTSC_WKCN);
	}
}

/* Handle SRP when wakeup by data pulse */
static void ci_otg_fsm_wakeup_by_srp(struct ci_hdrc *ci)
{
	if ((ci->fsm.otg->state == OTG_STATE_A_IDLE) &&
		(ci->fsm.a_bus_drop == 1) && (ci->fsm.a_bus_req == 0)) {
		if (!hw_read_otgsc(ci, OTGSC_ID)) {
			ci->fsm.a_srp_det = 1;
			ci->fsm.a_bus_drop = 0;
		} else {
			ci->fsm.id = 1;
		}
		ci_otg_queue_work(ci);
	}
}

static void ci_controller_suspend(struct ci_hdrc *ci)
{
	disable_irq(ci->irq);
	ci_hdrc_enter_lpm(ci, true);
	usb_phy_set_suspend(ci->usb_phy, 1);
	ci->in_lpm = true;
	enable_irq(ci->irq);
}

static int ci_controller_resume(struct device *dev)
{
	struct ci_hdrc *ci = dev_get_drvdata(dev);

	dev_dbg(dev, "at %s\n", __func__);

	if (!ci->in_lpm) {
		WARN_ON(1);
		return 0;
	}

	ci_hdrc_enter_lpm(ci, false);
	if (ci->usb_phy) {
		usb_phy_set_suspend(ci->usb_phy, 0);
		usb_phy_set_wakeup(ci->usb_phy, false);
		hw_wait_phy_stable();
	}

	ci->in_lpm = false;
	if (ci->wakeup_int) {
		ci->wakeup_int = false;
		pm_runtime_mark_last_busy(ci->dev);
		pm_runtime_put_autosuspend(ci->dev);
		enable_irq(ci->irq);
		if (ci_otg_is_fsm_mode(ci))
			ci_otg_fsm_wakeup_by_srp(ci);
	}

	return 0;
}

#ifdef CONFIG_PM_SLEEP
static int ci_suspend(struct device *dev)
{
	struct ci_hdrc *ci = dev_get_drvdata(dev);

	if (ci->wq)
		flush_workqueue(ci->wq);
	/*
	 * Controller needs to be active during suspend, otherwise the core
	 * may run resume when the parent is at suspend if other driver's
	 * suspend fails, it occurs before parent's suspend has not started,
	 * but the core suspend has finished.
	 */
	if (ci->in_lpm)
		pm_runtime_resume(dev);

	if (ci->in_lpm) {
		WARN_ON(1);
		return 0;
	}

	if (device_may_wakeup(dev)) {
		if (ci_otg_is_fsm_mode(ci))
			ci_otg_fsm_suspend_for_srp(ci);

		usb_phy_set_wakeup(ci->usb_phy, true);
		enable_irq_wake(ci->irq);
	}

	ci_controller_suspend(ci);

	return 0;
}

static int ci_resume(struct device *dev)
{
	struct ci_hdrc *ci = dev_get_drvdata(dev);
	int ret;

	if (device_may_wakeup(dev))
		disable_irq_wake(ci->irq);

	ret = ci_controller_resume(dev);
	if (ret)
		return ret;

	if (ci->supports_runtime_pm) {
		pm_runtime_disable(dev);
		pm_runtime_set_active(dev);
		pm_runtime_enable(dev);
	}

	return ret;
}
#endif /* CONFIG_PM_SLEEP */

static int ci_runtime_suspend(struct device *dev)
{
	struct ci_hdrc *ci = dev_get_drvdata(dev);

	dev_dbg(dev, "at %s\n", __func__);

	if (ci->in_lpm) {
		WARN_ON(1);
		return 0;
	}

	if (ci_otg_is_fsm_mode(ci))
		ci_otg_fsm_suspend_for_srp(ci);

	usb_phy_set_wakeup(ci->usb_phy, true);
	ci_controller_suspend(ci);

	return 0;
}

static int ci_runtime_resume(struct device *dev)
{
	return ci_controller_resume(dev);
}

#endif /* CONFIG_PM */
static const struct dev_pm_ops ci_pm_ops = {
	SET_SYSTEM_SLEEP_PM_OPS(ci_suspend, ci_resume)
	SET_RUNTIME_PM_OPS(ci_runtime_suspend, ci_runtime_resume, NULL)
};

static struct platform_driver ci_hdrc_driver = {
	.probe	= ci_hdrc_probe,
	.remove	= ci_hdrc_remove,
	.driver	= {
		.name	= "ci_hdrc",
		.pm	= &ci_pm_ops,
	},
};

module_platform_driver(ci_hdrc_driver);

MODULE_ALIAS("platform:ci_hdrc");
MODULE_LICENSE("GPL v2");
MODULE_AUTHOR("David Lopo <dlopo@chipidea.mips.com>");
MODULE_DESCRIPTION("ChipIdea HDRC Driver");<|MERGE_RESOLUTION|>--- conflicted
+++ resolved
@@ -268,17 +268,11 @@
 	hw_write(ci, OP_USBSTS, 0xffffffff, 0xffffffff);
 
 	ci->rev = ci_get_revision(ci);
-<<<<<<< HEAD
-=======
 
 	dev_dbg(ci->dev,
 		"ChipIdea HDRC found, revision: %d, lpm: %d; cap: %p op: %p\n",
 		ci->rev, ci->hw_bank.lpm, ci->hw_bank.cap, ci->hw_bank.op);
->>>>>>> b953c0d2
-
-	dev_dbg(ci->dev,
-		"ChipIdea HDRC found, revision: %d, lpm: %d; cap: %p op: %p\n",
-		ci->rev, ci->hw_bank.lpm, ci->hw_bank.cap, ci->hw_bank.op);
+
 	/* setup lock mode ? */
 
 	/* ENDPTSETUPSTAT is '0' by default */

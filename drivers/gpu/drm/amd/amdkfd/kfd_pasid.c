/*
 * Copyright 2014 Advanced Micro Devices, Inc.
 *
 * Permission is hereby granted, free of charge, to any person obtaining a
 * copy of this software and associated documentation files (the "Software"),
 * to deal in the Software without restriction, including without limitation
 * the rights to use, copy, modify, merge, publish, distribute, sublicense,
 * and/or sell copies of the Software, and to permit persons to whom the
 * Software is furnished to do so, subject to the following conditions:
 *
 * The above copyright notice and this permission notice shall be included in
 * all copies or substantial portions of the Software.
 *
 * THE SOFTWARE IS PROVIDED "AS IS", WITHOUT WARRANTY OF ANY KIND, EXPRESS OR
 * IMPLIED, INCLUDING BUT NOT LIMITED TO THE WARRANTIES OF MERCHANTABILITY,
 * FITNESS FOR A PARTICULAR PURPOSE AND NONINFRINGEMENT.  IN NO EVENT SHALL
 * THE COPYRIGHT HOLDER(S) OR AUTHOR(S) BE LIABLE FOR ANY CLAIM, DAMAGES OR
 * OTHER LIABILITY, WHETHER IN AN ACTION OF CONTRACT, TORT OR OTHERWISE,
 * ARISING FROM, OUT OF OR IN CONNECTION WITH THE SOFTWARE OR THE USE OR
 * OTHER DEALINGS IN THE SOFTWARE.
 */

#include <linux/types.h>
#include "kfd_priv.h"

static unsigned int pasid_bits = 16;
static const struct kfd2kgd_calls *kfd2kgd;

bool kfd_set_pasid_limit(unsigned int new_limit)
{
	if (new_limit < 2)
		return false;

	if (new_limit < (1U << pasid_bits)) {
		if (kfd2kgd)
			/* We've already allocated user PASIDs, too late to
			 * change the limit
			 */
			return false;

		while (new_limit < (1U << pasid_bits))
			pasid_bits--;
	}

	return true;
}

unsigned int kfd_get_pasid_limit(void)
{
	return 1U << pasid_bits;
}

unsigned int kfd_pasid_alloc(void)
{
	int r;

	/* Find the first best KFD device for calling KGD */
	if (!kfd2kgd) {
		struct kfd_dev *dev = NULL;
		unsigned int i = 0;

<<<<<<< HEAD
		while ((dev = kfd_topology_enum_kfd_devices(i)) != NULL) {
=======
		while ((kfd_topology_enum_kfd_devices(i, &dev)) == 0) {
>>>>>>> 661e50bc
			if (dev && dev->kfd2kgd) {
				kfd2kgd = dev->kfd2kgd;
				break;
			}
			i++;
		}

		if (!kfd2kgd)
			return false;
	}

	r = kfd2kgd->alloc_pasid(pasid_bits);

	return r > 0 ? r : 0;
}

void kfd_pasid_free(unsigned int pasid)
{
	if (kfd2kgd)
		kfd2kgd->free_pasid(pasid);
}<|MERGE_RESOLUTION|>--- conflicted
+++ resolved
@@ -59,11 +59,7 @@
 		struct kfd_dev *dev = NULL;
 		unsigned int i = 0;
 
-<<<<<<< HEAD
-		while ((dev = kfd_topology_enum_kfd_devices(i)) != NULL) {
-=======
 		while ((kfd_topology_enum_kfd_devices(i, &dev)) == 0) {
->>>>>>> 661e50bc
 			if (dev && dev->kfd2kgd) {
 				kfd2kgd = dev->kfd2kgd;
 				break;

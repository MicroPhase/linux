--- conflicted
+++ resolved
@@ -227,10 +227,7 @@
 static const struct hdmi_codec_pdata codec_data = {
 	.ops = &adv7511_codec_ops,
 	.max_i2s_channels = 2,
-<<<<<<< HEAD
-=======
 	.i2s = 1,
->>>>>>> 256af411
 	.spdif = 1,
 };
 

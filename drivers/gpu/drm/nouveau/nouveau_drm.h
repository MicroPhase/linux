#ifndef __NOUVEAU_DRMCLI_H__
#define __NOUVEAU_DRMCLI_H__

#define DRIVER_AUTHOR		"Nouveau Project"
#define DRIVER_EMAIL		"nouveau@lists.freedesktop.org"

#define DRIVER_NAME		"nouveau"
#define DRIVER_DESC		"nVidia Riva/TNT/GeForce/Quadro/Tesla"
#define DRIVER_DATE		"20120801"

#define DRIVER_MAJOR		1
#define DRIVER_MINOR		1
#define DRIVER_PATCHLEVEL	1

/*
 * 1.1.1:
 * 	- added support for tiled system memory buffer objects
 *      - added support for NOUVEAU_GETPARAM_GRAPH_UNITS on [nvc0,nve0].
 *      - added support for compressed memory storage types on [nvc0,nve0].
 *      - added support for software methods 0x600,0x644,0x6ac on nvc0
 *        to control registers on the MPs to enable performance counters,
 *        and to control the warp error enable mask (OpenGL requires out of
 *        bounds access to local memory to be silently ignored / return 0).
 */

#include <core/client.h>
#include <core/event.h>

#include <subdev/vm.h>

#include <drmP.h>
#include <drm/nouveau_drm.h>

#include <drm/ttm/ttm_bo_api.h>
#include <drm/ttm/ttm_bo_driver.h>
#include <drm/ttm/ttm_placement.h>
#include <drm/ttm/ttm_memory.h>
#include <drm/ttm/ttm_module.h>
#include <drm/ttm/ttm_page_alloc.h>

struct nouveau_channel;

#define DRM_FILE_PAGE_OFFSET (0x100000000ULL >> PAGE_SHIFT)

#include "nouveau_fence.h"
#include "nouveau_bios.h"

struct nouveau_drm_tile {
	struct nouveau_fence *fence;
	bool used;
};

enum nouveau_drm_handle {
	NVDRM_CLIENT  = 0xffffffff,
	NVDRM_DEVICE  = 0xdddddddd,
	NVDRM_CONTROL = 0xdddddddc,
	NVDRM_PUSH    = 0xbbbb0000, /* |= client chid */
	NVDRM_CHAN    = 0xcccc0000, /* |= client chid */
	NVDRM_NVSW    = 0x55550000,
};

struct nouveau_cli {
	struct nouveau_client base;
	struct list_head head;
	struct mutex mutex;
	void *abi16;
};

static inline struct nouveau_cli *
nouveau_cli(struct drm_file *fpriv)
{
	return fpriv ? fpriv->driver_priv : NULL;
}

extern int nouveau_runtime_pm;

struct nouveau_drm {
	struct nouveau_cli client;
	struct drm_device *dev;

	struct nouveau_object *device;
	struct list_head clients;

	struct {
		enum {
			UNKNOWN = 0,
			DISABLE = 1,
			ENABLED = 2
		} stat;
		u32 base;
		u32 size;
	} agp;

	/* TTM interface support */
	struct {
		struct drm_global_reference mem_global_ref;
		struct ttm_bo_global_ref bo_global_ref;
		struct ttm_bo_device bdev;
		atomic_t validate_sequence;
		int (*move)(struct nouveau_channel *,
			    struct ttm_buffer_object *,
			    struct ttm_mem_reg *, struct ttm_mem_reg *);
		struct nouveau_channel *chan;
		int mtrr;
	} ttm;

	/* GEM interface support */
	struct {
		u64 vram_available;
		u64 gart_available;
	} gem;

	/* synchronisation */
	void *fence;

	/* context for accelerated drm-internal operations */
	struct nouveau_channel *cechan;
	struct nouveau_channel *channel;
	struct nouveau_gpuobj *notify;
	struct nouveau_fbdev *fbcon;

	/* nv10-nv40 tiling regions */
	struct {
		struct nouveau_drm_tile reg[15];
		spinlock_t lock;
	} tile;

	/* modesetting */
	struct nvbios vbios;
	struct nouveau_display *display;
	struct backlight_device *backlight;

	/* power management */
<<<<<<< HEAD
	struct nouveau_pm *pm;
=======
	struct nouveau_hwmon *hwmon;
	struct nouveau_sysfs *sysfs;
>>>>>>> d8ec26d7

	/* display power reference */
	bool have_disp_power_ref;

	struct dev_pm_domain vga_pm_domain;
	struct pci_dev *hdmi_device;
};

static inline struct nouveau_drm *
nouveau_drm(struct drm_device *dev)
{
	return dev->dev_private;
}

static inline struct nouveau_device *
nouveau_dev(struct drm_device *dev)
{
	return nv_device(nouveau_drm(dev)->device);
}

int nouveau_pmops_suspend(struct device *);
int nouveau_pmops_resume(struct device *);

#define NV_SUSPEND(cli, fmt, args...) nv_suspend((cli), fmt, ##args)
#define NV_FATAL(cli, fmt, args...) nv_fatal((cli), fmt, ##args)
#define NV_ERROR(cli, fmt, args...) nv_error((cli), fmt, ##args)
#define NV_WARN(cli, fmt, args...) nv_warn((cli), fmt, ##args)
#define NV_INFO(cli, fmt, args...) nv_info((cli), fmt, ##args)
#define NV_DEBUG(cli, fmt, args...) do {                                       \
	if (drm_debug & DRM_UT_DRIVER)                                         \
		nv_info((cli), fmt, ##args);                                   \
} while (0)

extern int nouveau_modeset;

#endif<|MERGE_RESOLUTION|>--- conflicted
+++ resolved
@@ -131,12 +131,8 @@
 	struct backlight_device *backlight;
 
 	/* power management */
-<<<<<<< HEAD
-	struct nouveau_pm *pm;
-=======
 	struct nouveau_hwmon *hwmon;
 	struct nouveau_sysfs *sysfs;
->>>>>>> d8ec26d7
 
 	/* display power reference */
 	bool have_disp_power_ref;
@@ -160,7 +156,6 @@
 int nouveau_pmops_suspend(struct device *);
 int nouveau_pmops_resume(struct device *);
 
-#define NV_SUSPEND(cli, fmt, args...) nv_suspend((cli), fmt, ##args)
 #define NV_FATAL(cli, fmt, args...) nv_fatal((cli), fmt, ##args)
 #define NV_ERROR(cli, fmt, args...) nv_error((cli), fmt, ##args)
 #define NV_WARN(cli, fmt, args...) nv_warn((cli), fmt, ##args)

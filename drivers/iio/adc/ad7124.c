--- conflicted
+++ resolved
@@ -89,13 +89,10 @@
 
 #define AD7124_SINC3_FILTER 2
 #define AD7124_SINC4_FILTER 0
-<<<<<<< HEAD
 
 #define AD7124_CONF_ADDR_OFFSET	20
 #define AD7124_MAX_CONFIGS	8
 #define AD7124_MAX_CHANNELS	16
-=======
->>>>>>> 256af411
 
 enum ad7124_ids {
 	ID_AD7124_4,
@@ -154,7 +151,6 @@
 	unsigned int vref_mv;
 	unsigned int pga_bits;
 	unsigned int odr;
-<<<<<<< HEAD
 	unsigned int odr_sel_bits;
 	unsigned int filter_type;
 	bool live;
@@ -166,9 +162,6 @@
 	struct ad7124_channel_config cfg;
 	unsigned int ain;
 	unsigned int slot;
-=======
-	unsigned int filter_type;
->>>>>>> 256af411
 };
 
 struct ad7124_state {
@@ -264,34 +257,7 @@
 	return ad_sd_write_reg(&st->sd, AD7124_ADC_CONTROL, 2, st->adc_control);
 }
 
-<<<<<<< HEAD
 static void ad7124_set_channel_odr(struct ad7124_state *st, unsigned int channel, unsigned int odr)
-=======
-static int ad7124_set_channel(struct ad_sigma_delta *sd, unsigned int channel)
-{
-	struct ad7124_state *st = container_of(sd, struct ad7124_state, sd);
-	unsigned int val;
-
-	val = st->channel_config[channel].ain | AD7124_CHANNEL_EN(1) |
-	      AD7124_CHANNEL_SETUP(channel);
-
-	return ad_sd_write_reg(&st->sd, AD7124_CHANNEL(channel), 2, val);
-}
-
-static const struct ad_sigma_delta_info ad7124_sigma_delta_info = {
-	.set_channel = ad7124_set_channel,
-	.set_mode = ad7124_set_mode,
-	.has_registers = true,
-	.addr_shift = 0,
-	.read_mask = BIT(6),
-	.data_reg = AD7124_DATA,
-	.irq_flags = IRQF_TRIGGER_FALLING,
-};
-
-static int ad7124_set_channel_odr(struct ad7124_state *st,
-				  unsigned int channel,
-				  unsigned int odr)
->>>>>>> 256af411
 {
 	unsigned int fclk, odr_sel_bits;
 
@@ -514,7 +480,6 @@
 			      AD7124_CHANNEL_SETUP(ch->cfg.cfg_slot) | AD7124_CHANNEL_EN(1));
 }
 
-<<<<<<< HEAD
 static int ad7124_prepare_read(struct ad7124_state *st, int address)
 {
 	struct ad7124_channel_config *cfg = &st->channels[address].cfg;
@@ -573,60 +538,6 @@
 	.irq_flags = IRQF_TRIGGER_FALLING
 };
 
-=======
-static int ad7124_get_3db_filter_freq(struct ad7124_state *st,
-				      unsigned int channel)
-{
-	unsigned int fadc;
-
-	fadc = st->channel_config[channel].odr;
-
-	switch (st->channel_config[channel].filter_type) {
-	case AD7124_SINC3_FILTER:
-		return DIV_ROUND_CLOSEST(fadc * 230, 1000);
-	case AD7124_SINC4_FILTER:
-		return DIV_ROUND_CLOSEST(fadc * 262, 1000);
-	default:
-		return -EINVAL;
-	}
-}
-
-static int ad7124_set_3db_filter_freq(struct ad7124_state *st,
-				      unsigned int channel,
-				      unsigned int freq)
-{
-	unsigned int sinc4_3db_odr;
-	unsigned int sinc3_3db_odr;
-	unsigned int new_filter;
-	unsigned int new_odr;
-
-	sinc4_3db_odr = DIV_ROUND_CLOSEST(freq * 1000, 230);
-	sinc3_3db_odr = DIV_ROUND_CLOSEST(freq * 1000, 262);
-
-	if (sinc4_3db_odr > sinc3_3db_odr) {
-		new_filter = AD7124_SINC3_FILTER;
-		new_odr = sinc4_3db_odr;
-	} else {
-		new_filter = AD7124_SINC4_FILTER;
-		new_odr = sinc3_3db_odr;
-	}
-
-	if (st->channel_config[channel].filter_type != new_filter) {
-		int ret;
-
-		st->channel_config[channel].filter_type = new_filter;
-		ret = ad7124_spi_write_mask(st, AD7124_FILTER(channel),
-					    AD7124_FILTER_TYPE_MSK,
-					    AD7124_FILTER_TYPE_SEL(new_filter),
-					    3);
-		if (ret < 0)
-			return ret;
-	}
-
-	return ad7124_set_channel_odr(st, channel, new_odr);
-}
-
->>>>>>> 256af411
 static int ad7124_read_raw(struct iio_dev *indio_dev,
 			   struct iio_chan_spec const *chan,
 			   int *val, int *val2, long info)
@@ -680,9 +591,6 @@
 		mutex_unlock(&st->cfgs_lock);
 
 		return IIO_VAL_INT;
-	case IIO_CHAN_INFO_LOW_PASS_FILTER_3DB_FREQUENCY:
-		*val = ad7124_get_3db_filter_freq(st, chan->scan_index);
-		return IIO_VAL_INT;
 	default:
 		return -EINVAL;
 	}
@@ -734,43 +642,13 @@
 			break;
 		}
 
-<<<<<<< HEAD
 		ad7124_set_3db_filter_freq(st, chan->address, val);
 		break;
-=======
-		return ad7124_set_channel_gain(st, chan->address, gain);
-	case IIO_CHAN_INFO_LOW_PASS_FILTER_3DB_FREQUENCY:
-		if (val2 != 0)
-			return -EINVAL;
-
-		return ad7124_set_3db_filter_freq(st, chan->address, val);
->>>>>>> 256af411
 	default:
 		ret =  -EINVAL;
 	}
 
 	mutex_unlock(&st->cfgs_lock);
-	return ret;
-}
-
-static int ad7124_reg_access(struct iio_dev *indio_dev,
-			     unsigned int reg,
-			     unsigned int writeval,
-			     unsigned int *readval)
-{
-	struct ad7124_state *st = iio_priv(indio_dev);
-	int ret;
-
-	if (reg >= ARRAY_SIZE(ad7124_reg_size))
-		return -EINVAL;
-
-	if (readval)
-		ret = ad_sd_read_reg(&st->sd, reg, ad7124_reg_size[reg],
-				     readval);
-	else
-		ret = ad_sd_write_reg(&st->sd, reg, ad7124_reg_size[reg],
-				      writeval);
-
 	return ret;
 }
 
@@ -864,8 +742,6 @@
 }
 
 static int ad7124_check_chip_id(struct ad7124_state *st)
-<<<<<<< HEAD
-=======
 {
 	unsigned int readval, chip_id, silicon_rev;
 	int ret;
@@ -888,63 +764,6 @@
 		dev_err(&st->sd.spi->dev,
 			"Silicon revision empty. Chip may not be present\n");
 		return -ENODEV;
-	}
-
-	return 0;
-}
-
-static int ad7124_init_channel_vref(struct ad7124_state *st,
-				    unsigned int channel_number)
->>>>>>> 256af411
-{
-	unsigned int readval, chip_id, silicon_rev;
-	int ret;
-
-<<<<<<< HEAD
-	ret = ad_sd_read_reg(&st->sd, AD7124_ID, 1, &readval);
-	if (ret < 0)
-		return ret;
-
-	chip_id = AD7124_DEVICE_ID_GET(readval);
-	silicon_rev = AD7124_SILICON_REV_GET(readval);
-
-	if (chip_id != st->chip_info->chip_id) {
-		dev_err(&st->sd.spi->dev,
-			"Chip ID mismatch: expected %u, got %u\n",
-			st->chip_info->chip_id, chip_id);
-		return -ENODEV;
-	}
-
-	if (silicon_rev == 0) {
-		dev_err(&st->sd.spi->dev,
-			"Silicon revision empty. Chip may not be present\n");
-		return -ENODEV;
-=======
-	switch (refsel) {
-	case AD7124_REFIN1:
-	case AD7124_REFIN2:
-	case AD7124_AVDD_REF:
-		if (IS_ERR(st->vref[refsel])) {
-			dev_err(&st->sd.spi->dev,
-				"Error, trying to use external voltage reference without a %s regulator.\n",
-				ad7124_ref_names[refsel]);
-			return PTR_ERR(st->vref[refsel]);
-		}
-		st->channel_config[channel_number].vref_mv =
-			regulator_get_voltage(st->vref[refsel]);
-		/* Conversion from uV to mV */
-		st->channel_config[channel_number].vref_mv /= 1000;
-		break;
-	case AD7124_INT_REF:
-		st->channel_config[channel_number].vref_mv = 2500;
-		st->adc_control &= ~AD7124_ADC_CTRL_REF_EN_MSK;
-		st->adc_control |= AD7124_ADC_CTRL_REF_EN(1);
-		return ad_sd_write_reg(&st->sd, AD7124_ADC_CONTROL,
-				      2, st->adc_control);
-	default:
-		dev_err(&st->sd.spi->dev, "Invalid reference %d\n", refsel);
-		return -EINVAL;
->>>>>>> 256af411
 	}
 
 	return 0;
@@ -1090,10 +909,6 @@
 	st->sd.num_slots = AD7124_SEQUENCER_SLOTS;
 	spi_set_drvdata(spi, indio_dev);
 
-<<<<<<< HEAD
-	indio_dev->dev.parent = &spi->dev;
-=======
->>>>>>> 256af411
 	indio_dev->name = st->chip_info->name;
 	indio_dev->modes = INDIO_DIRECT_MODE;
 	indio_dev->info = &ad7124_info;

--- conflicted
+++ resolved
@@ -746,21 +746,17 @@
 static int ad7768_buffer_predisable(struct iio_dev *indio_dev)
 {
 	struct ad7768_state *st = iio_priv(indio_dev);
-<<<<<<< HEAD
 	unsigned int regval;
 
 	if (st->spi_is_dma_mapped) {
 		spi_engine_offload_enable(st->spi, false);
 		spi_bus_unlock(st->spi->master);
 	}
-=======
->>>>>>> 256af411
 
 	/*
 	 * To exit continuous read mode, perform a single read of the ADC_DATA
 	 * reg (0x2C), which allows further configuration of the device.
 	 */
-<<<<<<< HEAD
 	return ad7768_spi_reg_read(st, AD7768_REG_ADC_DATA, &regval, 3);
 }
 
@@ -770,9 +766,6 @@
 	block->block.bytes_used = block->block.size;
 
 	return iio_dmaengine_buffer_submit_block(queue, block, DMA_DEV_TO_MEM);
-=======
-	return ad7768_spi_reg_read(st, AD7768_REG_ADC_DATA, 3);
->>>>>>> 256af411
 }
 
 static const struct iio_dma_buffer_ops dma_buffer_ops = {

/* The industrial I/O core
 *
 * Copyright (c) 2008 Jonathan Cameron
 *
 * This program is free software; you can redistribute it and/or modify it
 * under the terms of the GNU General Public License version 2 as published by
 * the Free Software Foundation.
 *
 * Handling of buffer allocation / resizing.
 *
 *
 * Things to look at here.
 * - Better memory allocation techniques?
 * - Alternative access techniques?
 */
#include <linux/kernel.h>
#include <linux/export.h>
#include <linux/device.h>
#include <linux/fs.h>
#include <linux/cdev.h>
#include <linux/slab.h>
#include <linux/poll.h>
#include <linux/sched.h>
#include <linux/dma-mapping.h>

#include <linux/iio/iio.h>
#include "iio_core.h"
#include "iio_core_trigger.h"
#include <linux/iio/sysfs.h>
#include <linux/iio/buffer.h>
#include <linux/iio/trigger.h>

static const char * const iio_endian_prefix[] = {
	[IIO_BE] = "be",
	[IIO_LE] = "le",
};

static bool iio_buffer_is_active(struct iio_buffer *buf)
{
	return !list_empty(&buf->buffer_list);
}

static size_t iio_buffer_data_available(struct iio_buffer *buf)
{
	return buf->access->data_available(buf);
}

static int iio_buffer_flush_hwfifo(struct iio_dev *indio_dev,
				   struct iio_buffer *buf, size_t required)
{
	if (!indio_dev->info->hwfifo_flush_to_buffer)
		return -ENODEV;

	return indio_dev->info->hwfifo_flush_to_buffer(indio_dev, required);
}

static bool iio_buffer_ready(struct iio_dev *indio_dev, struct iio_buffer *buf,
			     size_t to_wait, int to_flush)
{
	size_t avail;
	int flushed = 0;

	/* wakeup if the device was unregistered */
	if (!indio_dev->info)
		return true;

	/* drain the buffer if it was disabled */
	if (!iio_buffer_is_active(buf)) {
		to_wait = min_t(size_t, to_wait, 1);
		to_flush = 0;
	}

	avail = iio_buffer_data_available(buf);

	if (avail >= to_wait) {
		/* force a flush for non-blocking reads */
		if (!to_wait && avail < to_flush)
			iio_buffer_flush_hwfifo(indio_dev, buf,
						to_flush - avail);
		return true;
	}

	if (to_flush)
		flushed = iio_buffer_flush_hwfifo(indio_dev, buf,
						  to_wait - avail);
	if (flushed <= 0)
		return false;

	if (avail + flushed >= to_wait)
		return true;

	return false;
}

/**
 * iio_buffer_read_first_n_outer() - chrdev read for buffer access
 * @filp:	File structure pointer for the char device
 * @buf:	Destination buffer for iio buffer read
 * @n:		First n bytes to read
 * @f_ps:	Long offset provided by the user as a seek position
 *
 * This function relies on all buffer implementations having an
 * iio_buffer as their first element.
 *
 * Return: negative values corresponding to error codes or ret != 0
 *	   for ending the reading activity
 **/
ssize_t iio_buffer_read_first_n_outer(struct file *filp, char __user *buf,
				      size_t n, loff_t *f_ps)
{
	struct iio_dev *indio_dev = filp->private_data;
	struct iio_buffer *rb = indio_dev->buffer;
	size_t datum_size;
	size_t to_wait;
	int ret;

	if (!indio_dev->info)
		return -ENODEV;

	if (!indio_dev->info)
		return -ENODEV;

	if (!rb || !rb->access->read)
		return -EINVAL;

	datum_size = rb->bytes_per_datum;

	/*
	 * If datum_size is 0 there will never be anything to read from the
	 * buffer, so signal end of file now.
	 */
	if (!datum_size)
		return 0;

	if (filp->f_flags & O_NONBLOCK)
		to_wait = 0;
	else
		to_wait = min_t(size_t, n / datum_size, rb->watermark);

	do {
		ret = wait_event_interruptible(rb->pollq,
		      iio_buffer_ready(indio_dev, rb, to_wait, n / datum_size));
		if (ret)
			return ret;

		if (!indio_dev->info)
			return -ENODEV;

		ret = rb->access->read(rb, n, buf);
		if (ret == 0 && (filp->f_flags & O_NONBLOCK))
			ret = -EAGAIN;
	} while (ret == 0);

	return ret;
}

static bool iio_buffer_space_available(struct iio_buffer *buf)
{
	if (buf->access->space_available)
		return buf->access->space_available(buf);

	return true;
}

ssize_t iio_buffer_chrdev_write(struct file *filp, const char __user *buf,
				      size_t n, loff_t *f_ps)
{
	struct iio_dev *indio_dev = filp->private_data;
	struct iio_buffer *rb = indio_dev->buffer;
	int ret;

	if (!rb || !rb->access->write)
		return -EINVAL;

	do {
		if (!iio_buffer_space_available(rb)) {
			if (filp->f_flags & O_NONBLOCK)
				return -EAGAIN;

			ret = wait_event_interruptible(rb->pollq,
					iio_buffer_space_available(rb) ||
					indio_dev->info == NULL);
			if (ret)
				return ret;
			if (indio_dev->info == NULL)
				return -ENODEV;
		}

		ret = rb->access->write(rb, n, buf);
		if (ret == 0 && (filp->f_flags & O_NONBLOCK))
			ret = -EAGAIN;
	} while (ret == 0);

	return ret;
}

/**
 * iio_buffer_poll() - poll the buffer to find out if it has data
 * @filp:	File structure pointer for device access
 * @wait:	Poll table structure pointer for which the driver adds
 *		a wait queue
 *
 * Return: (POLLIN | POLLRDNORM) if data is available for reading
 *	   or 0 for other cases
 */
unsigned int iio_buffer_poll(struct file *filp,
			     struct poll_table_struct *wait)
{
	struct iio_dev *indio_dev = filp->private_data;
	struct iio_buffer *rb = indio_dev->buffer;

	if (!indio_dev->info)
		return 0;

	poll_wait(filp, &rb->pollq, wait);

	switch (indio_dev->direction) {
	case IIO_DEVICE_DIRECTION_IN:
		if (iio_buffer_ready(indio_dev, rb, rb->watermark, 0))
			return POLLIN | POLLRDNORM;
		break;
	case IIO_DEVICE_DIRECTION_OUT:
		if (iio_buffer_space_available(rb))
			return POLLOUT | POLLWRNORM;
	}

	/* need a way of knowing if there may be enough data... */
	return 0;
}

/**
 * iio_buffer_wakeup_poll - Wakes up the buffer waitqueue
 * @indio_dev: The IIO device
 *
 * Wakes up the event waitqueue used for poll(). Should usually
 * be called when the device is unregistered.
 */
void iio_buffer_wakeup_poll(struct iio_dev *indio_dev)
{
	if (!indio_dev->buffer)
		return;

	wake_up(&indio_dev->buffer->pollq);
}

void iio_buffer_init(struct iio_buffer *buffer)
{
	INIT_LIST_HEAD(&buffer->demux_list);
	INIT_LIST_HEAD(&buffer->buffer_list);
	init_waitqueue_head(&buffer->pollq);
	kref_init(&buffer->ref);
	if (!buffer->watermark)
		buffer->watermark = 1;
}
EXPORT_SYMBOL(iio_buffer_init);

static ssize_t iio_show_scan_index(struct device *dev,
				   struct device_attribute *attr,
				   char *buf)
{
	return sprintf(buf, "%u\n", to_iio_dev_attr(attr)->c->scan_index);
}

static ssize_t iio_show_fixed_type(struct device *dev,
				   struct device_attribute *attr,
				   char *buf)
{
	struct iio_dev_attr *this_attr = to_iio_dev_attr(attr);
	u8 type = this_attr->c->scan_type.endianness;

	if (type == IIO_CPU) {
#ifdef __LITTLE_ENDIAN
		type = IIO_LE;
#else
		type = IIO_BE;
#endif
	}
	if (this_attr->c->scan_type.repeat > 1)
		return sprintf(buf, "%s:%c%d/%dX%d>>%u\n",
		       iio_endian_prefix[type],
		       this_attr->c->scan_type.sign,
		       this_attr->c->scan_type.realbits,
		       this_attr->c->scan_type.storagebits,
		       this_attr->c->scan_type.repeat,
		       this_attr->c->scan_type.shift);
		else
			return sprintf(buf, "%s:%c%d/%d>>%u\n",
		       iio_endian_prefix[type],
		       this_attr->c->scan_type.sign,
		       this_attr->c->scan_type.realbits,
		       this_attr->c->scan_type.storagebits,
		       this_attr->c->scan_type.shift);
}

static ssize_t iio_scan_el_show(struct device *dev,
				struct device_attribute *attr,
				char *buf)
{
	int ret;
	struct iio_dev *indio_dev = dev_to_iio_dev(dev);

	/* Ensure ret is 0 or 1. */
	ret = !!test_bit(to_iio_dev_attr(attr)->address,
		       indio_dev->buffer->scan_mask);

	return sprintf(buf, "%d\n", ret);
}

/* Note NULL used as error indicator as it doesn't make sense. */
static const unsigned long *iio_scan_mask_match(const unsigned long *av_masks,
					  unsigned int masklength,
					  const unsigned long *mask,
					  bool strict)
{
	if (bitmap_empty(mask, masklength))
		return NULL;
	while (*av_masks) {
		if (strict) {
			if (bitmap_equal(mask, av_masks, masklength))
				return av_masks;
		} else {
			if (bitmap_subset(mask, av_masks, masklength))
				return av_masks;
		}
		av_masks += BITS_TO_LONGS(masklength);
	}
	return NULL;
}

static bool iio_validate_scan_mask(struct iio_dev *indio_dev,
	const unsigned long *mask)
{
	if (!indio_dev->setup_ops->validate_scan_mask)
		return true;

	return indio_dev->setup_ops->validate_scan_mask(indio_dev, mask);
}

/**
 * iio_scan_mask_set() - set particular bit in the scan mask
 * @indio_dev: the iio device
 * @buffer: the buffer whose scan mask we are interested in
 * @bit: the bit to be set.
 *
 * Note that at this point we have no way of knowing what other
 * buffers might request, hence this code only verifies that the
 * individual buffers request is plausible.
 */
static int iio_scan_mask_set(struct iio_dev *indio_dev,
		      struct iio_buffer *buffer, int bit)
{
	const unsigned long *mask;
	unsigned long *trialmask;

	trialmask = kmalloc(sizeof(*trialmask)*
			    BITS_TO_LONGS(indio_dev->masklength),
			    GFP_KERNEL);

	if (trialmask == NULL)
		return -ENOMEM;
	if (!indio_dev->masklength) {
		WARN(1, "Trying to set scanmask prior to registering buffer\n");
		goto err_invalid_mask;
	}
	bitmap_copy(trialmask, buffer->scan_mask, indio_dev->masklength);
	set_bit(bit, trialmask);

	if (!iio_validate_scan_mask(indio_dev, trialmask))
		goto err_invalid_mask;

	if (indio_dev->available_scan_masks) {
		mask = iio_scan_mask_match(indio_dev->available_scan_masks,
					   indio_dev->masklength,
					   trialmask, false);
		if (!mask)
			goto err_invalid_mask;
	}
	bitmap_copy(buffer->scan_mask, trialmask, indio_dev->masklength);

	kfree(trialmask);

	return 0;

err_invalid_mask:
	kfree(trialmask);
	return -EINVAL;
}

static int iio_scan_mask_clear(struct iio_buffer *buffer, int bit)
{
	clear_bit(bit, buffer->scan_mask);
	return 0;
}

static ssize_t iio_scan_el_store(struct device *dev,
				 struct device_attribute *attr,
				 const char *buf,
				 size_t len)
{
	int ret;
	bool state;
	struct iio_dev *indio_dev = dev_to_iio_dev(dev);
	struct iio_buffer *buffer = indio_dev->buffer;
	struct iio_dev_attr *this_attr = to_iio_dev_attr(attr);

	ret = strtobool(buf, &state);
	if (ret < 0)
		return ret;
	mutex_lock(&indio_dev->mlock);
	if (iio_buffer_is_active(indio_dev->buffer)) {
		ret = -EBUSY;
		goto error_ret;
	}
	ret = iio_scan_mask_query(indio_dev, buffer, this_attr->address);
	if (ret < 0)
		goto error_ret;
	if (!state && ret) {
		ret = iio_scan_mask_clear(buffer, this_attr->address);
		if (ret)
			goto error_ret;
	} else if (state && !ret) {
		ret = iio_scan_mask_set(indio_dev, buffer, this_attr->address);
		if (ret)
			goto error_ret;
	}

error_ret:
	mutex_unlock(&indio_dev->mlock);

	return ret < 0 ? ret : len;

}

static ssize_t iio_scan_el_ts_show(struct device *dev,
				   struct device_attribute *attr,
				   char *buf)
{
	struct iio_dev *indio_dev = dev_to_iio_dev(dev);
	return sprintf(buf, "%d\n", indio_dev->buffer->scan_timestamp);
}

static ssize_t iio_scan_el_ts_store(struct device *dev,
				    struct device_attribute *attr,
				    const char *buf,
				    size_t len)
{
	int ret;
	struct iio_dev *indio_dev = dev_to_iio_dev(dev);
	bool state;

	ret = strtobool(buf, &state);
	if (ret < 0)
		return ret;

	mutex_lock(&indio_dev->mlock);
	if (iio_buffer_is_active(indio_dev->buffer)) {
		ret = -EBUSY;
		goto error_ret;
	}
	indio_dev->buffer->scan_timestamp = state;
error_ret:
	mutex_unlock(&indio_dev->mlock);

	return ret ? ret : len;
}

static int iio_buffer_add_channel_sysfs(struct iio_dev *indio_dev,
					const struct iio_chan_spec *chan)
{
	int ret, attrcount = 0;
	struct iio_buffer *buffer = indio_dev->buffer;

	ret = __iio_add_chan_devattr("index",
				     chan,
				     &iio_show_scan_index,
				     NULL,
				     0,
				     IIO_SEPARATE,
				     &indio_dev->dev,
				     &buffer->scan_el_dev_attr_list);
	if (ret)
		return ret;
	attrcount++;
	ret = __iio_add_chan_devattr("type",
				     chan,
				     &iio_show_fixed_type,
				     NULL,
				     0,
				     0,
				     &indio_dev->dev,
				     &buffer->scan_el_dev_attr_list);
	if (ret)
		return ret;
	attrcount++;
	if (chan->type != IIO_TIMESTAMP)
		ret = __iio_add_chan_devattr("en",
					     chan,
					     &iio_scan_el_show,
					     &iio_scan_el_store,
					     chan->scan_index,
					     0,
					     &indio_dev->dev,
					     &buffer->scan_el_dev_attr_list);
	else
		ret = __iio_add_chan_devattr("en",
					     chan,
					     &iio_scan_el_ts_show,
					     &iio_scan_el_ts_store,
					     chan->scan_index,
					     0,
					     &indio_dev->dev,
					     &buffer->scan_el_dev_attr_list);
	if (ret)
		return ret;
	attrcount++;
	ret = attrcount;
	return ret;
}

static ssize_t iio_buffer_read_length(struct device *dev,
				      struct device_attribute *attr,
				      char *buf)
{
	struct iio_dev *indio_dev = dev_to_iio_dev(dev);
	struct iio_buffer *buffer = indio_dev->buffer;

	return sprintf(buf, "%d\n", buffer->length);
}

static ssize_t iio_buffer_write_length(struct device *dev,
				       struct device_attribute *attr,
				       const char *buf, size_t len)
{
	struct iio_dev *indio_dev = dev_to_iio_dev(dev);
	struct iio_buffer *buffer = indio_dev->buffer;
	unsigned int val;
	int ret;

	ret = kstrtouint(buf, 10, &val);
	if (ret)
		return ret;

	if (val == buffer->length)
		return len;

	mutex_lock(&indio_dev->mlock);
	if (iio_buffer_is_active(indio_dev->buffer)) {
		ret = -EBUSY;
	} else {
		buffer->access->set_length(buffer, val);
		ret = 0;
	}
	if (ret)
		goto out;
	if (buffer->length && buffer->length < buffer->watermark)
		buffer->watermark = buffer->length;
out:
	mutex_unlock(&indio_dev->mlock);

	return ret ? ret : len;
}

static ssize_t iio_buffer_show_enable(struct device *dev,
				      struct device_attribute *attr,
				      char *buf)
{
	struct iio_dev *indio_dev = dev_to_iio_dev(dev);
	return sprintf(buf, "%d\n", iio_buffer_is_active(indio_dev->buffer));
}

static unsigned int iio_storage_bytes_for_si(struct iio_dev *indio_dev,
					     unsigned int scan_index)
{
	const struct iio_chan_spec *ch;
	unsigned int bytes;

	ch = iio_find_channel_from_si(indio_dev, scan_index);
	bytes = ch->scan_type.storagebits / 8;
	if (ch->scan_type.repeat > 1)
		bytes *= ch->scan_type.repeat;
	return bytes;
}

static unsigned int iio_storage_bytes_for_timestamp(struct iio_dev *indio_dev)
{
	return iio_storage_bytes_for_si(indio_dev,
					indio_dev->scan_index_timestamp);
}

static int iio_compute_scan_bytes(struct iio_dev *indio_dev,
				const unsigned long *mask, bool timestamp)
{
	unsigned bytes = 0;
	int length, i;

	/* How much space will the demuxed element take? */
	for_each_set_bit(i, mask,
			 indio_dev->masklength) {
		length = iio_storage_bytes_for_si(indio_dev, i);
		bytes = ALIGN(bytes, length);
		bytes += length;
	}

	if (timestamp) {
		length = iio_storage_bytes_for_timestamp(indio_dev);
		bytes = ALIGN(bytes, length);
		bytes += length;
	}
	return bytes;
}

static void iio_buffer_activate(struct iio_dev *indio_dev,
	struct iio_buffer *buffer)
{
	iio_buffer_get(buffer);
	list_add(&buffer->buffer_list, &indio_dev->buffer_list);
}

static void iio_buffer_deactivate(struct iio_buffer *buffer)
{
	list_del_init(&buffer->buffer_list);
	wake_up_interruptible(&buffer->pollq);
	iio_buffer_put(buffer);
}

static void iio_buffer_deactivate_all(struct iio_dev *indio_dev)
{
	struct iio_buffer *buffer, *_buffer;

	list_for_each_entry_safe(buffer, _buffer,
			&indio_dev->buffer_list, buffer_list)
		iio_buffer_deactivate(buffer);
}

static int iio_buffer_enable(struct iio_buffer *buffer,
	struct iio_dev *indio_dev)
{
	if (!buffer->access->enable)
		return 0;
	return buffer->access->enable(buffer, indio_dev);
}

static int iio_buffer_disable(struct iio_buffer *buffer,
	struct iio_dev *indio_dev)
{
	if (!buffer->access->disable)
		return 0;
	return buffer->access->disable(buffer, indio_dev);
}

static void iio_buffer_update_bytes_per_datum(struct iio_dev *indio_dev,
	struct iio_buffer *buffer)
{
	unsigned int bytes;

	if (!buffer->access->set_bytes_per_datum)
		return;

	bytes = iio_compute_scan_bytes(indio_dev, buffer->scan_mask,
		buffer->scan_timestamp);

	buffer->access->set_bytes_per_datum(buffer, bytes);
}

static int iio_buffer_request_update(struct iio_dev *indio_dev,
	struct iio_buffer *buffer)
{
	int ret;

	iio_buffer_update_bytes_per_datum(indio_dev, buffer);
	if (buffer->access->request_update) {
		ret = buffer->access->request_update(buffer);
		if (ret) {
			dev_dbg(&indio_dev->dev,
			       "Buffer not started: buffer parameter update failed (%d)\n",
				ret);
			return ret;
		}
	}

	return 0;
}

static void iio_free_scan_mask(struct iio_dev *indio_dev,
	const unsigned long *mask)
{
	/* If the mask is dynamically allocated free it, otherwise do nothing */
	if (!indio_dev->available_scan_masks)
		kfree(mask);
}

struct iio_device_config {
	unsigned int mode;
	unsigned int watermark;
	const unsigned long *scan_mask;
	unsigned int scan_bytes;
	bool scan_timestamp;
};

static int iio_verify_update(struct iio_dev *indio_dev,
	struct iio_buffer *insert_buffer, struct iio_buffer *remove_buffer,
	struct iio_device_config *config)
{
	unsigned long *compound_mask;
	const unsigned long *scan_mask;
	bool strict_scanmask = false;
	struct iio_buffer *buffer;
	bool scan_timestamp;
	unsigned int modes;

	memset(config, 0, sizeof(*config));
	config->watermark = ~0;

	/*
	 * If there is just one buffer and we are removing it there is nothing
	 * to verify.
	 */
	if (remove_buffer && !insert_buffer &&
		list_is_singular(&indio_dev->buffer_list))
			return 0;

	modes = indio_dev->modes;

	list_for_each_entry(buffer, &indio_dev->buffer_list, buffer_list) {
		if (buffer == remove_buffer)
			continue;
		modes &= buffer->access->modes;
		config->watermark = min(config->watermark, buffer->watermark);
	}

	if (insert_buffer) {
		modes &= insert_buffer->access->modes;
		config->watermark = min(config->watermark,
			insert_buffer->watermark);
	}

	/* Definitely possible for devices to support both of these. */
	if ((modes & INDIO_BUFFER_TRIGGERED) && indio_dev->trig) {
		config->mode = INDIO_BUFFER_TRIGGERED;
	} else if (modes & INDIO_BUFFER_HARDWARE) {
		/*
		 * Keep things simple for now and only allow a single buffer to
		 * be connected in hardware mode.
		 */
		if (insert_buffer && !list_empty(&indio_dev->buffer_list))
			return -EINVAL;
		config->mode = INDIO_BUFFER_HARDWARE;
		strict_scanmask = true;
	} else if (modes & INDIO_BUFFER_SOFTWARE) {
		config->mode = INDIO_BUFFER_SOFTWARE;
	} else {
		/* Can only occur on first buffer */
		if (indio_dev->modes & INDIO_BUFFER_TRIGGERED)
			dev_dbg(&indio_dev->dev, "Buffer not started: no trigger\n");
		return -EINVAL;
	}

	if (indio_dev->direction == IIO_DEVICE_DIRECTION_OUT)
		strict_scanmask = true;

	/* What scan mask do we actually have? */
	compound_mask = kcalloc(BITS_TO_LONGS(indio_dev->masklength),
				sizeof(long), GFP_KERNEL);
	if (compound_mask == NULL)
		return -ENOMEM;

	scan_timestamp = false;

	list_for_each_entry(buffer, &indio_dev->buffer_list, buffer_list) {
		if (buffer == remove_buffer)
			continue;
		bitmap_or(compound_mask, compound_mask, buffer->scan_mask,
			  indio_dev->masklength);
		scan_timestamp |= buffer->scan_timestamp;
	}

	if (insert_buffer) {
		bitmap_or(compound_mask, compound_mask,
			  insert_buffer->scan_mask, indio_dev->masklength);
		scan_timestamp |= insert_buffer->scan_timestamp;
	}

	if (indio_dev->available_scan_masks) {
		scan_mask = iio_scan_mask_match(indio_dev->available_scan_masks,
				    indio_dev->masklength,
				    compound_mask,
				    strict_scanmask);
		kfree(compound_mask);
		if (scan_mask == NULL)
			return -EINVAL;
	} else {
	    scan_mask = compound_mask;
	}

	config->scan_bytes = iio_compute_scan_bytes(indio_dev,
				    scan_mask, scan_timestamp);
	config->scan_mask = scan_mask;
	config->scan_timestamp = scan_timestamp;

	return 0;
}

static int iio_enable_buffers(struct iio_dev *indio_dev,
	struct iio_device_config *config)
{
	struct iio_buffer *buffer;
	int ret;

	indio_dev->active_scan_mask = config->scan_mask;
	indio_dev->scan_timestamp = config->scan_timestamp;
	indio_dev->scan_bytes = config->scan_bytes;
	indio_dev->currentmode = config->mode;

	if (indio_dev->direction == IIO_DEVICE_DIRECTION_IN)
		iio_update_demux(indio_dev);

	/* Wind up again */
	if (indio_dev->setup_ops->preenable) {
		ret = indio_dev->setup_ops->preenable(indio_dev);
		if (ret) {
			dev_dbg(&indio_dev->dev,
			       "Buffer not started: buffer preenable failed (%d)\n", ret);
			goto err_undo_config;
		}
	}

	list_for_each_entry(buffer, &indio_dev->buffer_list, buffer_list) {
		ret = iio_buffer_enable(buffer, indio_dev);
		if (ret)
			goto err_buffer_disable;
	}

	if (indio_dev->info->update_scan_mode) {
		ret = indio_dev->info
			->update_scan_mode(indio_dev,
					   indio_dev->active_scan_mask);
		if (ret < 0) {
			dev_dbg(&indio_dev->dev,
				"Buffer not started: update scan mode failed (%d)\n",
				ret);
			goto err_buffer_disable;
		}
	}

<<<<<<< HEAD
	ret = iio_trigger_attach_poll_func(indio_dev);
	if (ret)
		goto err_buffer_disable;
=======
	if (indio_dev->info->hwfifo_set_watermark)
		indio_dev->info->hwfifo_set_watermark(indio_dev,
			config->watermark);

	list_for_each_entry(buffer, &indio_dev->buffer_list, buffer_list) {
		ret = iio_buffer_enable(buffer, indio_dev);
		if (ret)
			goto err_disable_buffers;
	}
>>>>>>> 4dcc2058

	indio_dev->currentmode = config->mode;

	if (indio_dev->setup_ops->postenable) {
		ret = indio_dev->setup_ops->postenable(indio_dev);
		if (ret) {
			dev_dbg(&indio_dev->dev,
			       "Buffer not started: postenable failed (%d)\n", ret);
<<<<<<< HEAD
			goto err_detach_pollfunc;
=======
			goto err_disable_buffers;
>>>>>>> 4dcc2058
		}
	}

	return 0;

<<<<<<< HEAD
err_detach_pollfunc:
	iio_trigger_detach_poll_func(indio_dev);
err_buffer_disable:
	list_for_each_entry_continue_reverse(buffer, &indio_dev->buffer_list, buffer_list)
		iio_buffer_disable(buffer, indio_dev);

=======
err_disable_buffers:
	list_for_each_entry_continue_reverse(buffer, &indio_dev->buffer_list,
					     buffer_list)
		iio_buffer_disable(buffer, indio_dev);
err_run_postdisable:
	indio_dev->currentmode = INDIO_DIRECT_MODE;
>>>>>>> 4dcc2058
	if (indio_dev->setup_ops->postdisable)
		indio_dev->setup_ops->postdisable(indio_dev);
err_undo_config:
	indio_dev->currentmode = INDIO_DIRECT_MODE;
	indio_dev->active_scan_mask = NULL;

	return ret;
}

static int iio_disable_buffers(struct iio_dev *indio_dev)
{
	struct iio_buffer *buffer;
	int ret = 0;
	int ret2;

	/* Wind down existing buffers - iff there are any */
	if (list_empty(&indio_dev->buffer_list))
		return 0;

	/*
	 * If things go wrong at some step in disable we still need to continue
	 * to perform the other steps, otherwise we leave the device in a
	 * inconsistent state. We return the error code for the first error we
	 * encountered.
	 */

	if (indio_dev->setup_ops->predisable) {
		ret2 = indio_dev->setup_ops->predisable(indio_dev);
		if (ret2 && !ret)
			ret = ret2;
	}

	list_for_each_entry(buffer, &indio_dev->buffer_list, buffer_list) {
		ret2 = iio_buffer_disable(buffer, indio_dev);
		if (ret2 && !ret)
			ret = ret2;
	}

<<<<<<< HEAD
	iio_trigger_detach_poll_func(indio_dev);
=======
	indio_dev->currentmode = INDIO_DIRECT_MODE;
>>>>>>> 4dcc2058

	if (indio_dev->setup_ops->postdisable) {
		ret2 = indio_dev->setup_ops->postdisable(indio_dev);
		if (ret2 && !ret)
			ret = ret2;
	}

	iio_free_scan_mask(indio_dev, indio_dev->active_scan_mask);
	indio_dev->active_scan_mask = NULL;
	indio_dev->currentmode = INDIO_DIRECT_MODE;

	return ret;
}

static int __iio_update_buffers(struct iio_dev *indio_dev,
		       struct iio_buffer *insert_buffer,
		       struct iio_buffer *remove_buffer)
{
	struct iio_device_config new_config;
	int ret;

	ret = iio_verify_update(indio_dev, insert_buffer, remove_buffer,
		&new_config);
	if (ret)
		return ret;

	if (insert_buffer) {
		if (bitmap_empty(insert_buffer->scan_mask,
			indio_dev->masklength)) {
			ret = -EINVAL;
			goto err_free_config;
		}

		ret = iio_buffer_request_update(indio_dev, insert_buffer);
		if (ret)
			goto err_free_config;
	}

	ret = iio_disable_buffers(indio_dev);
	if (ret)
		goto err_deactivate_all;

	if (remove_buffer)
		iio_buffer_deactivate(remove_buffer);
	if (insert_buffer)
		iio_buffer_activate(indio_dev, insert_buffer);

	/* If no buffers in list, we are done */
	if (list_empty(&indio_dev->buffer_list))
		return 0;

	ret = iio_enable_buffers(indio_dev, &new_config);
	if (ret)
		goto err_deactivate_all;

	return 0;

err_deactivate_all:
	/*
	 * We've already verified that the config is valid earlier. If things go
	 * wrong in either enable or disable the most likely reason is an IO
	 * error from the device. In this case there is no good recovery
	 * strategy. Just make sure to disable everything and leave the device
	 * in a sane state.  With a bit of luck the device might come back to
	 * life again later and userspace can try again.
	 */
	iio_buffer_deactivate_all(indio_dev);

err_free_config:
	iio_free_scan_mask(indio_dev, new_config.scan_mask);
	return ret;
}

int iio_update_buffers(struct iio_dev *indio_dev,
		       struct iio_buffer *insert_buffer,
		       struct iio_buffer *remove_buffer)
{
	int ret;

	if (insert_buffer == remove_buffer)
		return 0;

	mutex_lock(&indio_dev->info_exist_lock);
	mutex_lock(&indio_dev->mlock);

	if (indio_dev->direction == IIO_DEVICE_DIRECTION_OUT) {
		ret = -EINVAL;
		goto out_unlock;
	}

	if (insert_buffer && iio_buffer_is_active(insert_buffer))
		insert_buffer = NULL;

	if (remove_buffer && !iio_buffer_is_active(remove_buffer))
		remove_buffer = NULL;

	if (!insert_buffer && !remove_buffer) {
		ret = 0;
		goto out_unlock;
	}

	if (indio_dev->info == NULL) {
		ret = -ENODEV;
		goto out_unlock;
	}

	ret = __iio_update_buffers(indio_dev, insert_buffer, remove_buffer);

out_unlock:
	mutex_unlock(&indio_dev->mlock);
	mutex_unlock(&indio_dev->info_exist_lock);

	return ret;
}
EXPORT_SYMBOL_GPL(iio_update_buffers);

void iio_disable_all_buffers(struct iio_dev *indio_dev)
{
	iio_disable_buffers(indio_dev);
	iio_buffer_deactivate_all(indio_dev);
}

static ssize_t iio_buffer_store_enable(struct device *dev,
				       struct device_attribute *attr,
				       const char *buf,
				       size_t len)
{
	int ret;
	bool requested_state;
	struct iio_dev *indio_dev = dev_to_iio_dev(dev);
	bool inlist;

	ret = strtobool(buf, &requested_state);
	if (ret < 0)
		return ret;

	mutex_lock(&indio_dev->mlock);

	/* Find out if it is in the list */
	inlist = iio_buffer_is_active(indio_dev->buffer);
	/* Already in desired state */
	if (inlist == requested_state)
		goto done;

	if (requested_state)
		ret = __iio_update_buffers(indio_dev,
					 indio_dev->buffer, NULL);
	else
		ret = __iio_update_buffers(indio_dev,
					 NULL, indio_dev->buffer);

done:
	mutex_unlock(&indio_dev->mlock);
	return (ret < 0) ? ret : len;
}

static const char * const iio_scan_elements_group_name = "scan_elements";

static ssize_t iio_buffer_show_watermark(struct device *dev,
					 struct device_attribute *attr,
					 char *buf)
{
	struct iio_dev *indio_dev = dev_to_iio_dev(dev);
	struct iio_buffer *buffer = indio_dev->buffer;

	return sprintf(buf, "%u\n", buffer->watermark);
}

static ssize_t iio_buffer_store_watermark(struct device *dev,
					  struct device_attribute *attr,
					  const char *buf,
					  size_t len)
{
	struct iio_dev *indio_dev = dev_to_iio_dev(dev);
	struct iio_buffer *buffer = indio_dev->buffer;
	unsigned int val;
	int ret;

	ret = kstrtouint(buf, 10, &val);
	if (ret)
		return ret;
	if (!val)
		return -EINVAL;

	mutex_lock(&indio_dev->mlock);

	if (val > buffer->length) {
		ret = -EINVAL;
		goto out;
	}

	if (iio_buffer_is_active(indio_dev->buffer)) {
		ret = -EBUSY;
		goto out;
	}

	buffer->watermark = val;
out:
	mutex_unlock(&indio_dev->mlock);

	return ret ? ret : len;
}

static DEVICE_ATTR(length, S_IRUGO | S_IWUSR, iio_buffer_read_length,
	iio_buffer_write_length);
static struct device_attribute dev_attr_length_ro = __ATTR(length,
	S_IRUGO, iio_buffer_read_length, NULL);
static DEVICE_ATTR(enable, S_IRUGO | S_IWUSR,
		   iio_buffer_show_enable, iio_buffer_store_enable);
static DEVICE_ATTR(watermark, S_IRUGO | S_IWUSR,
		   iio_buffer_show_watermark, iio_buffer_store_watermark);
static struct device_attribute dev_attr_watermark_ro = __ATTR(watermark,
	S_IRUGO, iio_buffer_show_watermark, NULL);

static struct attribute *iio_buffer_attrs[] = {
	&dev_attr_length.attr,
	&dev_attr_enable.attr,
	&dev_attr_watermark.attr,
};

int iio_buffer_alloc_sysfs_and_mask(struct iio_dev *indio_dev)
{
	struct iio_dev_attr *p;
	struct attribute **attr;
	struct iio_buffer *buffer = indio_dev->buffer;
	int ret, i, attrn, attrcount, attrcount_orig = 0;
	const struct iio_chan_spec *channels;

	channels = indio_dev->channels;
	if (channels) {
		int ml = indio_dev->masklength;

		for (i = 0; i < indio_dev->num_channels; i++)
			ml = max(ml, channels[i].scan_index + 1);
		indio_dev->masklength = ml;
	}

	if (!buffer)
		return 0;

	attrcount = 0;
	if (buffer->attrs) {
		while (buffer->attrs[attrcount] != NULL)
			attrcount++;
	}

	attr = kcalloc(attrcount + ARRAY_SIZE(iio_buffer_attrs) + 1,
		       sizeof(struct attribute *), GFP_KERNEL);
	if (!attr)
		return -ENOMEM;

	memcpy(attr, iio_buffer_attrs, sizeof(iio_buffer_attrs));
	if (!buffer->access->set_length)
		attr[0] = &dev_attr_length_ro.attr;

	if (buffer->access->flags & INDIO_BUFFER_FLAG_FIXED_WATERMARK)
		attr[2] = &dev_attr_watermark_ro.attr;

	if (buffer->attrs)
		memcpy(&attr[ARRAY_SIZE(iio_buffer_attrs)], buffer->attrs,
		       sizeof(struct attribute *) * attrcount);

	attr[attrcount + ARRAY_SIZE(iio_buffer_attrs)] = NULL;

	buffer->buffer_group.name = "buffer";
	buffer->buffer_group.attrs = attr;

	indio_dev->groups[indio_dev->groupcounter++] = &buffer->buffer_group;

	if (buffer->scan_el_attrs != NULL) {
		attr = buffer->scan_el_attrs->attrs;
		while (*attr++ != NULL)
			attrcount_orig++;
	}
	attrcount = attrcount_orig;
	INIT_LIST_HEAD(&buffer->scan_el_dev_attr_list);
	channels = indio_dev->channels;
	if (channels) {
		/* new magic */
		for (i = 0; i < indio_dev->num_channels; i++) {
			if (channels[i].scan_index < 0)
				continue;

			ret = iio_buffer_add_channel_sysfs(indio_dev,
							 &channels[i]);
			if (ret < 0)
				goto error_cleanup_dynamic;
			attrcount += ret;
			if (channels[i].type == IIO_TIMESTAMP)
				indio_dev->scan_index_timestamp =
					channels[i].scan_index;
		}
		if (indio_dev->masklength && buffer->scan_mask == NULL) {
			buffer->scan_mask = kcalloc(BITS_TO_LONGS(indio_dev->masklength),
						    sizeof(*buffer->scan_mask),
						    GFP_KERNEL);
			if (buffer->scan_mask == NULL) {
				ret = -ENOMEM;
				goto error_cleanup_dynamic;
			}
		}
	}

	buffer->scan_el_group.name = iio_scan_elements_group_name;

	buffer->scan_el_group.attrs = kcalloc(attrcount + 1,
					      sizeof(buffer->scan_el_group.attrs[0]),
					      GFP_KERNEL);
	if (buffer->scan_el_group.attrs == NULL) {
		ret = -ENOMEM;
		goto error_free_scan_mask;
	}
	if (buffer->scan_el_attrs)
		memcpy(buffer->scan_el_group.attrs, buffer->scan_el_attrs,
		       sizeof(buffer->scan_el_group.attrs[0])*attrcount_orig);
	attrn = attrcount_orig;

	list_for_each_entry(p, &buffer->scan_el_dev_attr_list, l)
		buffer->scan_el_group.attrs[attrn++] = &p->dev_attr.attr;
	indio_dev->groups[indio_dev->groupcounter++] = &buffer->scan_el_group;

	return 0;

error_free_scan_mask:
	kfree(buffer->scan_mask);
error_cleanup_dynamic:
	iio_free_chan_devattr_list(&buffer->scan_el_dev_attr_list);
	kfree(indio_dev->buffer->buffer_group.attrs);

	return ret;
}

void iio_buffer_free_sysfs_and_mask(struct iio_dev *indio_dev)
{
	if (!indio_dev->buffer)
		return;

	kfree(indio_dev->buffer->scan_mask);
	kfree(indio_dev->buffer->buffer_group.attrs);
	kfree(indio_dev->buffer->scan_el_group.attrs);
	iio_free_chan_devattr_list(&indio_dev->buffer->scan_el_dev_attr_list);
}

/**
 * iio_validate_scan_mask_onehot() - Validates that exactly one channel is selected
 * @indio_dev: the iio device
 * @mask: scan mask to be checked
 *
 * Return true if exactly one bit is set in the scan mask, false otherwise. It
 * can be used for devices where only one channel can be active for sampling at
 * a time.
 */
bool iio_validate_scan_mask_onehot(struct iio_dev *indio_dev,
	const unsigned long *mask)
{
	return bitmap_weight(mask, indio_dev->masklength) == 1;
}
EXPORT_SYMBOL_GPL(iio_validate_scan_mask_onehot);

int iio_scan_mask_query(struct iio_dev *indio_dev,
			struct iio_buffer *buffer, int bit)
{
	if (bit > indio_dev->masklength)
		return -EINVAL;

	if (!buffer->scan_mask)
		return 0;

	/* Ensure return value is 0 or 1. */
	return !!test_bit(bit, buffer->scan_mask);
};
EXPORT_SYMBOL_GPL(iio_scan_mask_query);

/**
 * struct iio_demux_table - table describing demux memcpy ops
 * @from:	index to copy from
 * @to:		index to copy to
 * @length:	how many bytes to copy
 * @l:		list head used for management
 */
struct iio_demux_table {
	unsigned from;
	unsigned to;
	unsigned length;
	struct list_head l;
};

static const void *iio_demux(struct iio_buffer *buffer,
				 const void *datain)
{
	struct iio_demux_table *t;

	if (list_empty(&buffer->demux_list))
		return datain;
	list_for_each_entry(t, &buffer->demux_list, l)
		memcpy(buffer->demux_bounce + t->to,
		       datain + t->from, t->length);

	return buffer->demux_bounce;
}

static int iio_push_to_buffer(struct iio_buffer *buffer, const void *data)
{
	const void *dataout = iio_demux(buffer, data);
	int ret;

	ret = buffer->access->store_to(buffer, dataout);
	if (ret)
		return ret;

	/*
	 * We can't just test for watermark to decide if we wake the poll queue
	 * because read may request less samples than the watermark.
	 */
	wake_up_interruptible_poll(&buffer->pollq, POLLIN | POLLRDNORM);
	return 0;
}

static void iio_buffer_demux_free(struct iio_buffer *buffer)
{
	struct iio_demux_table *p, *q;
	list_for_each_entry_safe(p, q, &buffer->demux_list, l) {
		list_del(&p->l);
		kfree(p);
	}
}


int iio_push_to_buffers(struct iio_dev *indio_dev, const void *data)
{
	int ret;
	struct iio_buffer *buf;

	list_for_each_entry(buf, &indio_dev->buffer_list, buffer_list) {
		ret = iio_push_to_buffer(buf, data);
		if (ret < 0)
			return ret;
	}

	return 0;
}
EXPORT_SYMBOL_GPL(iio_push_to_buffers);

static int iio_buffer_add_demux(struct iio_buffer *buffer,
	struct iio_demux_table **p, unsigned int in_loc, unsigned int out_loc,
	unsigned int length)
{

	if (*p && (*p)->from + (*p)->length == in_loc &&
		(*p)->to + (*p)->length == out_loc) {
		(*p)->length += length;
	} else {
		*p = kmalloc(sizeof(**p), GFP_KERNEL);
		if (*p == NULL)
			return -ENOMEM;
		(*p)->from = in_loc;
		(*p)->to = out_loc;
		(*p)->length = length;
		list_add_tail(&(*p)->l, &buffer->demux_list);
	}

	return 0;
}

static int iio_buffer_update_demux(struct iio_dev *indio_dev,
				   struct iio_buffer *buffer)
{
	int ret, in_ind = -1, out_ind, length;
	unsigned in_loc = 0, out_loc = 0;
	struct iio_demux_table *p = NULL;

	/* Clear out any old demux */
	iio_buffer_demux_free(buffer);
	kfree(buffer->demux_bounce);
	buffer->demux_bounce = NULL;

	/* First work out which scan mode we will actually have */
	if (bitmap_equal(indio_dev->active_scan_mask,
			 buffer->scan_mask,
			 indio_dev->masklength))
		return 0;

	/* Now we have the two masks, work from least sig and build up sizes */
	for_each_set_bit(out_ind,
			 buffer->scan_mask,
			 indio_dev->masklength) {
		in_ind = find_next_bit(indio_dev->active_scan_mask,
				       indio_dev->masklength,
				       in_ind + 1);
		while (in_ind != out_ind) {
			in_ind = find_next_bit(indio_dev->active_scan_mask,
					       indio_dev->masklength,
					       in_ind + 1);
			length = iio_storage_bytes_for_si(indio_dev, in_ind);
			/* Make sure we are aligned */
			in_loc = roundup(in_loc, length) + length;
		}
		length = iio_storage_bytes_for_si(indio_dev, in_ind);
		out_loc = roundup(out_loc, length);
		in_loc = roundup(in_loc, length);
		ret = iio_buffer_add_demux(buffer, &p, in_loc, out_loc, length);
		if (ret)
			goto error_clear_mux_table;
		out_loc += length;
		in_loc += length;
	}
	/* Relies on scan_timestamp being last */
	if (buffer->scan_timestamp) {
		length = iio_storage_bytes_for_timestamp(indio_dev);
		out_loc = roundup(out_loc, length);
		in_loc = roundup(in_loc, length);
		ret = iio_buffer_add_demux(buffer, &p, in_loc, out_loc, length);
		if (ret)
			goto error_clear_mux_table;
		out_loc += length;
		in_loc += length;
	}
	buffer->demux_bounce = kzalloc(out_loc, GFP_KERNEL);
	if (buffer->demux_bounce == NULL) {
		ret = -ENOMEM;
		goto error_clear_mux_table;
	}
	return 0;

error_clear_mux_table:
	iio_buffer_demux_free(buffer);

	return ret;
}

int iio_update_demux(struct iio_dev *indio_dev)
{
	struct iio_buffer *buffer;
	int ret;

	list_for_each_entry(buffer, &indio_dev->buffer_list, buffer_list) {
		ret = iio_buffer_update_demux(indio_dev, buffer);
		if (ret < 0)
			goto error_clear_mux_table;
	}
	return 0;

error_clear_mux_table:
	list_for_each_entry(buffer, &indio_dev->buffer_list, buffer_list)
		iio_buffer_demux_free(buffer);

	return ret;
}
EXPORT_SYMBOL_GPL(iio_update_demux);

/**
 * iio_buffer_release() - Free a buffer's resources
 * @ref: Pointer to the kref embedded in the iio_buffer struct
 *
 * This function is called when the last reference to the buffer has been
 * dropped. It will typically free all resources allocated by the buffer. Do not
 * call this function manually, always use iio_buffer_put() when done using a
 * buffer.
 */
static void iio_buffer_release(struct kref *ref)
{
	struct iio_buffer *buffer = container_of(ref, struct iio_buffer, ref);

	buffer->access->release(buffer);
}

/**
 * iio_buffer_get() - Grab a reference to the buffer
 * @buffer: The buffer to grab a reference for, may be NULL
 *
 * Returns the pointer to the buffer that was passed into the function.
 */
struct iio_buffer *iio_buffer_get(struct iio_buffer *buffer)
{
	if (buffer)
		kref_get(&buffer->ref);

	return buffer;
}
EXPORT_SYMBOL_GPL(iio_buffer_get);

/**
 * iio_buffer_put() - Release the reference to the buffer
 * @buffer: The buffer to release the reference for, may be NULL
 */
void iio_buffer_put(struct iio_buffer *buffer)
{
	if (buffer)
		kref_put(&buffer->ref, iio_buffer_release);
}
EXPORT_SYMBOL_GPL(iio_buffer_put);

static int iio_buffer_query_block(struct iio_buffer *buffer,
	struct iio_buffer_block __user *user_block)
{
	struct iio_buffer_block block;
	int ret;

	if (!buffer->access->query_block)
		return -ENOSYS;

	if (copy_from_user(&block, user_block, sizeof(block)))
		return -EFAULT;

	ret = buffer->access->query_block(buffer, &block);
	if (ret)
		return ret;

	if (copy_to_user(user_block, &block, sizeof(block)))
		return -EFAULT;

	return 0;
}

static int iio_buffer_dequeue_block(struct iio_dev *indio_dev,
	struct iio_buffer_block __user *user_block, bool non_blocking)
{
	struct iio_buffer *buffer = indio_dev->buffer;
	struct iio_buffer_block block;
	int ret;

	if (!buffer->access->dequeue_block)
		return -ENOSYS;

	do {
		if (!iio_buffer_data_available(buffer)) {
			if (non_blocking)
				return -EAGAIN;

			ret = wait_event_interruptible(buffer->pollq,
					iio_buffer_data_available(buffer) ||
					indio_dev->info == NULL);
			if (ret)
				return ret;
			if (indio_dev->info == NULL)
				return -ENODEV;
		}

		ret = buffer->access->dequeue_block(buffer, &block);
		if (ret == -EAGAIN && non_blocking)
			ret = 0;
	 } while (ret);

	 if (ret)
		return ret;

	if (copy_to_user(user_block, &block, sizeof(block)))
		return -EFAULT;

	return 0;
}

static int iio_buffer_enqueue_block(struct iio_buffer *buffer,
	struct iio_buffer_block __user *user_block)
{
	struct iio_buffer_block block;

	if (!buffer->access->enqueue_block)
		return -ENOSYS;

	if (copy_from_user(&block, user_block, sizeof(block)))
		return -EFAULT;

	return buffer->access->enqueue_block(buffer, &block);
}

static int iio_buffer_alloc_blocks(struct iio_buffer *buffer,
	struct iio_buffer_block_alloc_req __user *user_req)
{
	struct iio_buffer_block_alloc_req req;
	int ret;

	if (!buffer->access->alloc_blocks)
		return -ENOSYS;

	if (copy_from_user(&req, user_req, sizeof(req)))
		return -EFAULT;

	ret = buffer->access->alloc_blocks(buffer, &req);
	if (ret)
		return ret;

	if (copy_to_user(user_req, &req, sizeof(req)))
		return -EFAULT;

	return 0;
}

void iio_buffer_free_blocks(struct iio_buffer *buffer)
{
	if (buffer->access->free_blocks)
		buffer->access->free_blocks(buffer);
}

long iio_buffer_ioctl(struct iio_dev *indio_dev, struct file *filep,
		unsigned int cmd, unsigned long arg)
{
	bool non_blocking = filep->f_flags & O_NONBLOCK;
	struct iio_buffer *buffer = indio_dev->buffer;

	if (!buffer || !buffer->access)
		return -ENODEV;

	switch (cmd) {
	case IIO_BLOCK_ALLOC_IOCTL:
		return iio_buffer_alloc_blocks(buffer,
			(struct iio_buffer_block_alloc_req __user *)arg);
	case IIO_BLOCK_FREE_IOCTL:
		iio_buffer_free_blocks(buffer);
		return 0;
	case IIO_BLOCK_QUERY_IOCTL:
		return iio_buffer_query_block(buffer,
			(struct iio_buffer_block __user *)arg);
	case IIO_BLOCK_ENQUEUE_IOCTL:
		return iio_buffer_enqueue_block(buffer,
			(struct iio_buffer_block __user *)arg);
	case IIO_BLOCK_DEQUEUE_IOCTL:
		return iio_buffer_dequeue_block(indio_dev,
			(struct iio_buffer_block __user *)arg, non_blocking);
	}
	return -EINVAL;
}

int iio_buffer_mmap(struct file *filep, struct vm_area_struct *vma)
{
	struct iio_dev *indio_dev = filep->private_data;

	if (!indio_dev->buffer || !indio_dev->buffer->access ||
		!indio_dev->buffer->access->mmap)
		return -ENODEV;

	if (!(vma->vm_flags & VM_SHARED))
		return -EINVAL;

	switch (indio_dev->direction) {
	case IIO_DEVICE_DIRECTION_IN:
		if (!(vma->vm_flags & VM_READ))
			return -EINVAL;
		break;
	case IIO_DEVICE_DIRECTION_OUT:
		if (!(vma->vm_flags & VM_WRITE))
			return -EINVAL;
		break;
	}

	return indio_dev->buffer->access->mmap(indio_dev->buffer, vma);
}<|MERGE_RESOLUTION|>--- conflicted
+++ resolved
@@ -824,12 +824,6 @@
 		}
 	}
 
-	list_for_each_entry(buffer, &indio_dev->buffer_list, buffer_list) {
-		ret = iio_buffer_enable(buffer, indio_dev);
-		if (ret)
-			goto err_buffer_disable;
-	}
-
 	if (indio_dev->info->update_scan_mode) {
 		ret = indio_dev->info
 			->update_scan_mode(indio_dev,
@@ -838,15 +832,10 @@
 			dev_dbg(&indio_dev->dev,
 				"Buffer not started: update scan mode failed (%d)\n",
 				ret);
-			goto err_buffer_disable;
+			goto err_run_postdisable;
 		}
 	}
 
-<<<<<<< HEAD
-	ret = iio_trigger_attach_poll_func(indio_dev);
-	if (ret)
-		goto err_buffer_disable;
-=======
 	if (indio_dev->info->hwfifo_set_watermark)
 		indio_dev->info->hwfifo_set_watermark(indio_dev,
 			config->watermark);
@@ -856,40 +845,29 @@
 		if (ret)
 			goto err_disable_buffers;
 	}
->>>>>>> 4dcc2058
-
-	indio_dev->currentmode = config->mode;
+
+	ret = iio_trigger_attach_poll_func(indio_dev);
+	if (ret)
+		goto err_disable_buffers;
 
 	if (indio_dev->setup_ops->postenable) {
 		ret = indio_dev->setup_ops->postenable(indio_dev);
 		if (ret) {
 			dev_dbg(&indio_dev->dev,
 			       "Buffer not started: postenable failed (%d)\n", ret);
-<<<<<<< HEAD
 			goto err_detach_pollfunc;
-=======
-			goto err_disable_buffers;
->>>>>>> 4dcc2058
 		}
 	}
 
 	return 0;
 
-<<<<<<< HEAD
 err_detach_pollfunc:
 	iio_trigger_detach_poll_func(indio_dev);
-err_buffer_disable:
-	list_for_each_entry_continue_reverse(buffer, &indio_dev->buffer_list, buffer_list)
-		iio_buffer_disable(buffer, indio_dev);
-
-=======
 err_disable_buffers:
 	list_for_each_entry_continue_reverse(buffer, &indio_dev->buffer_list,
 					     buffer_list)
 		iio_buffer_disable(buffer, indio_dev);
 err_run_postdisable:
-	indio_dev->currentmode = INDIO_DIRECT_MODE;
->>>>>>> 4dcc2058
 	if (indio_dev->setup_ops->postdisable)
 		indio_dev->setup_ops->postdisable(indio_dev);
 err_undo_config:
@@ -928,11 +906,7 @@
 			ret = ret2;
 	}
 
-<<<<<<< HEAD
 	iio_trigger_detach_poll_func(indio_dev);
-=======
-	indio_dev->currentmode = INDIO_DIRECT_MODE;
->>>>>>> 4dcc2058
 
 	if (indio_dev->setup_ops->postdisable) {
 		ret2 = indio_dev->setup_ops->postdisable(indio_dev);

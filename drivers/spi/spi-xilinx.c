--- conflicted
+++ resolved
@@ -82,11 +82,7 @@
 	struct completion done;
 	void __iomem	*regs;	/* virt. address of the control registers */
 
-<<<<<<< HEAD
-	int irq;
-=======
 	int		irq;
->>>>>>> 5e01dc7b
 
 	u8 *rx_ptr;		/* pointer in the Tx buffer */
 	const u8 *tx_ptr;	/* pointer in the Rx buffer */
@@ -304,7 +300,7 @@
 		}
 
 		/* See if there is more data to send */
-		if (!xspi->remaining_bytes > 0)
+		if (xspi->remaining_bytes <= 0)
 			break;
 	}
 
@@ -353,11 +349,7 @@
 	u32 tmp;
 	u8 i;
 
-<<<<<<< HEAD
-	pdata = pdev->dev.platform_data;
-=======
 	pdata = dev_get_platdata(&pdev->dev);
->>>>>>> 5e01dc7b
 	if (pdata) {
 		num_cs = pdata->num_chipselect;
 		bits_per_word = pdata->bits_per_word;
@@ -365,7 +357,6 @@
 		of_property_read_u32(pdev->dev.of_node, "xlnx,num-ss-bits",
 					  &num_cs);
 	}
-<<<<<<< HEAD
 
 	if (!num_cs) {
 		dev_err(&pdev->dev,
@@ -379,18 +370,6 @@
 
 	/* clear the dma_mask, to try to disable use of dma */
 	master->dev.dma_mask = 0;
-=======
-
-	if (!num_cs) {
-		dev_err(&pdev->dev,
-			"Missing slave select configuration data\n");
-		return -EINVAL;
-	}
-
-	master = spi_alloc_master(&pdev->dev, sizeof(struct xilinx_spi));
-	if (!master)
-		return -ENODEV;
->>>>>>> 5e01dc7b
 
 	/* the spi->mode bits understood by this driver: */
 	master->mode_bits = SPI_CPOL | SPI_CPHA;

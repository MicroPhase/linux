/*
 * AXI clkgen driver
 *
 * Copyright 2012-2013 Analog Devices Inc.
 *  Author: Lars-Peter Clausen <lars@metafoo.de>
 *
 * Licensed under the GPL-2.
 *
 */

#include <linux/platform_device.h>
#include <linux/clk-provider.h>
#include <linux/clk.h>
#include <linux/slab.h>
#include <linux/io.h>
#include <linux/of.h>
#include <linux/module.h>
#include <linux/err.h>

#define AXI_CLKGEN_V1_REG_UPDATE_ENABLE	0x04
#define AXI_CLKGEN_V1_REG_CLK_OUT1	0x08
#define AXI_CLKGEN_V1_REG_CLK_OUT2	0x0c
#define AXI_CLKGEN_V1_REG_CLK_DIV	0x10
#define AXI_CLKGEN_V1_REG_CLK_FB1	0x14
#define AXI_CLKGEN_V1_REG_CLK_FB2	0x18
#define AXI_CLKGEN_V1_REG_LOCK1		0x1c
#define AXI_CLKGEN_V1_REG_LOCK2		0x20
#define AXI_CLKGEN_V1_REG_LOCK3		0x24
#define AXI_CLKGEN_V1_REG_FILTER1	0x28
#define AXI_CLKGEN_V1_REG_FILTER2	0x2c

#define AXI_CLKGEN_V2_REG_RESET		0x40
#define AXI_CLKGEN_V2_REG_DRP_CNTRL	0x70
#define AXI_CLKGEN_V2_REG_DRP_STATUS	0x74

#define AXI_CLKGEN_V2_RESET_MMCM_ENABLE	BIT(1)
#define AXI_CLKGEN_V2_RESET_ENABLE	BIT(0)

#define AXI_CLKGEN_V2_DRP_CNTRL_SEL	BIT(29)
#define AXI_CLKGEN_V2_DRP_CNTRL_READ	BIT(28)

#define AXI_CLKGEN_V2_DRP_STATUS_BUSY	BIT(16)

#define MMCM_REG_CLKOUT0_1	0x08
#define MMCM_REG_CLKOUT0_2	0x09
#define MMCM_REG_CLK_FB1	0x14
#define MMCM_REG_CLK_FB2	0x15
#define MMCM_REG_CLK_DIV	0x16
#define MMCM_REG_LOCK1		0x18
#define MMCM_REG_LOCK2		0x19
#define MMCM_REG_LOCK3		0x1a
#define MMCM_REG_FILTER1	0x4e
#define MMCM_REG_FILTER2	0x4f

struct axi_clkgen;

struct axi_clkgen_mmcm_ops {
	void (*enable)(struct axi_clkgen *axi_clkgen, bool enable);
	int (*write)(struct axi_clkgen *axi_clkgen, unsigned int reg,
<<<<<<< HEAD
		    unsigned int val, unsigned int mask);
=======
		     unsigned int val, unsigned int mask);
>>>>>>> 40dde7e2
	int (*read)(struct axi_clkgen *axi_clkgen, unsigned int reg,
		    unsigned int *val);
};

struct axi_clkgen {
	void __iomem *base;
	const struct axi_clkgen_mmcm_ops *mmcm_ops;
	struct clk_hw clk_hw;
};

static void axi_clkgen_mmcm_enable(struct axi_clkgen *axi_clkgen,
	bool enable)
{
	axi_clkgen->mmcm_ops->enable(axi_clkgen, enable);
}

static int axi_clkgen_mmcm_write(struct axi_clkgen *axi_clkgen,
	unsigned int reg, unsigned int val, unsigned int mask)
{
	return axi_clkgen->mmcm_ops->write(axi_clkgen, reg, val, mask);
}

static int axi_clkgen_mmcm_read(struct axi_clkgen *axi_clkgen,
	unsigned int reg, unsigned int *val)
{
	return axi_clkgen->mmcm_ops->read(axi_clkgen, reg, val);
}

static uint32_t axi_clkgen_lookup_filter(unsigned int m)
{
	switch (m) {
	case 0:
		return 0x01001990;
	case 1:
		return 0x01001190;
	case 2:
		return 0x01009890;
	case 3:
		return 0x01001890;
	case 4:
		return 0x01008890;
	case 5 ... 8:
		return 0x01009090;
	case 9 ... 11:
		return 0x01000890;
	case 12:
		return 0x08009090;
	case 13 ... 22:
		return 0x01001090;
	case 23 ... 36:
		return 0x01008090;
	case 37 ... 46:
		return 0x08001090;
	default:
		return 0x08008090;
	}
}

static const uint32_t axi_clkgen_lock_table[] = {
	0x060603e8, 0x060603e8, 0x080803e8, 0x0b0b03e8,
	0x0e0e03e8, 0x111103e8, 0x131303e8, 0x161603e8,
	0x191903e8, 0x1c1c03e8, 0x1f1f0384, 0x1f1f0339,
	0x1f1f02ee, 0x1f1f02bc, 0x1f1f028a, 0x1f1f0271,
	0x1f1f023f, 0x1f1f0226, 0x1f1f020d, 0x1f1f01f4,
	0x1f1f01db, 0x1f1f01c2, 0x1f1f01a9, 0x1f1f0190,
	0x1f1f0190, 0x1f1f0177, 0x1f1f015e, 0x1f1f015e,
	0x1f1f0145, 0x1f1f0145, 0x1f1f012c, 0x1f1f012c,
	0x1f1f012c, 0x1f1f0113, 0x1f1f0113, 0x1f1f0113,
};

static uint32_t axi_clkgen_lookup_lock(unsigned int m)
{
	if (m < ARRAY_SIZE(axi_clkgen_lock_table))
		return axi_clkgen_lock_table[m];
	return 0x1f1f00fa;
}

static const unsigned int fpfd_min = 10000;
static const unsigned int fpfd_max = 300000;
static const unsigned int fvco_min = 600000;
static const unsigned int fvco_max = 1200000;

static void axi_clkgen_calc_params(unsigned long fin, unsigned long fout,
	unsigned int *best_d, unsigned int *best_m, unsigned int *best_dout)
{
	unsigned long d, d_min, d_max, _d_min, _d_max;
	unsigned long m, m_min, m_max;
	unsigned long f, dout, best_f, fvco;

	fin /= 1000;
	fout /= 1000;

	best_f = ULONG_MAX;
	*best_d = 0;
	*best_m = 0;
	*best_dout = 0;

	d_min = max_t(unsigned long, DIV_ROUND_UP(fin, fpfd_max), 1);
	d_max = min_t(unsigned long, fin / fpfd_min, 80);

	m_min = max_t(unsigned long, DIV_ROUND_UP(fvco_min, fin) * d_min, 1);
	m_max = min_t(unsigned long, fvco_max * d_max / fin, 64);

	for (m = m_min; m <= m_max; m++) {
		_d_min = max(d_min, DIV_ROUND_UP(fin * m, fvco_max));
		_d_max = min(d_max, fin * m / fvco_min);

		for (d = _d_min; d <= _d_max; d++) {
			fvco = fin * m / d;

			dout = DIV_ROUND_CLOSEST(fvco, fout);
			dout = clamp_t(unsigned long, dout, 1, 128);
			f = fvco / dout;
			if (abs(f - fout) < abs(best_f - fout)) {
				best_f = f;
				*best_d = d;
				*best_m = m;
				*best_dout = dout;
				if (best_f == fout)
					return;
			}
		}
	}
}

static void axi_clkgen_calc_clk_params(unsigned int divider, unsigned int *low,
	unsigned int *high, unsigned int *edge, unsigned int *nocount)
{
	if (divider == 1)
		*nocount = 1;
	else
		*nocount = 0;

	*high = divider / 2;
	*edge = divider % 2;
	*low = divider - *high;
}

static void axi_clkgen_write(struct axi_clkgen *axi_clkgen,
	unsigned int reg, unsigned int val)
{
	writel(val, axi_clkgen->base + reg);
}

static void axi_clkgen_read(struct axi_clkgen *axi_clkgen,
	unsigned int reg, unsigned int *val)
{
	*val = readl(axi_clkgen->base + reg);
}

static unsigned int axi_clkgen_v1_map_mmcm_reg(unsigned int reg)
{
	switch (reg) {
	case MMCM_REG_CLKOUT0_1:
		return AXI_CLKGEN_V1_REG_CLK_OUT1;
	case MMCM_REG_CLKOUT0_2:
		return AXI_CLKGEN_V1_REG_CLK_OUT2;
	case MMCM_REG_CLK_FB1:
		return AXI_CLKGEN_V1_REG_CLK_FB1;
	case MMCM_REG_CLK_FB2:
		return AXI_CLKGEN_V1_REG_CLK_FB2;
	case MMCM_REG_CLK_DIV:
		return AXI_CLKGEN_V1_REG_CLK_DIV;
	case MMCM_REG_LOCK1:
		return AXI_CLKGEN_V1_REG_LOCK1;
	case MMCM_REG_LOCK2:
		return AXI_CLKGEN_V1_REG_LOCK2;
	case MMCM_REG_LOCK3:
		return AXI_CLKGEN_V1_REG_LOCK3;
	case MMCM_REG_FILTER1:
		return AXI_CLKGEN_V1_REG_FILTER1;
	case MMCM_REG_FILTER2:
		return AXI_CLKGEN_V1_REG_FILTER2;
	default:
		return 0;
	}
}

static int axi_clkgen_v1_mmcm_write(struct axi_clkgen *axi_clkgen,
	unsigned int reg, unsigned int val, unsigned int mask)
{
	reg = axi_clkgen_v1_map_mmcm_reg(reg);
	if (reg == 0)
<<<<<<< HEAD
	    return -EINVAL;
=======
		return -EINVAL;
>>>>>>> 40dde7e2

	axi_clkgen_write(axi_clkgen, reg, val);

	return 0;
}

static int axi_clkgen_v1_mmcm_read(struct axi_clkgen *axi_clkgen,
	unsigned int reg, unsigned int *val)
{
	reg = axi_clkgen_v1_map_mmcm_reg(reg);
	if (reg == 0)
<<<<<<< HEAD
	    return -EINVAL;
=======
		return -EINVAL;
>>>>>>> 40dde7e2

	axi_clkgen_read(axi_clkgen, reg, val);

	return 0;
}

static void axi_clkgen_v1_mmcm_enable(struct axi_clkgen *axi_clkgen,
	bool enable)
{
	axi_clkgen_write(axi_clkgen, AXI_CLKGEN_V1_REG_UPDATE_ENABLE, enable);
}

static const struct axi_clkgen_mmcm_ops axi_clkgen_v1_mmcm_ops = {
	.write = axi_clkgen_v1_mmcm_write,
	.read = axi_clkgen_v1_mmcm_read,
	.enable = axi_clkgen_v1_mmcm_enable,
};

<<<<<<< HEAD
static int axi_clkgen_v2_mmcm_read(struct axi_clkgen *axi_clkgen,
	unsigned int reg, unsigned int *val)
{
	unsigned int timeout = 10000;
	unsigned int reg_val;

	do {
	    axi_clkgen_read(axi_clkgen, AXI_CLKGEN_V2_REG_DRP_STATUS, &reg_val);
	} while ((reg_val & AXI_CLKGEN_V2_DRP_STATUS_BUSY) && --timeout);

	if (timeout == 0)
		return -EIO;
	
=======
static int axi_clkgen_wait_non_busy(struct axi_clkgen *axi_clkgen)
{
	unsigned int timeout = 10000;
	unsigned int val;

	do {
		axi_clkgen_read(axi_clkgen, AXI_CLKGEN_V2_REG_DRP_STATUS, &val);
	} while ((val & AXI_CLKGEN_V2_DRP_STATUS_BUSY) && --timeout);

	if (val & AXI_CLKGEN_V2_DRP_STATUS_BUSY)
		return -EIO;

	return val & 0xffff;
}

static int axi_clkgen_v2_mmcm_read(struct axi_clkgen *axi_clkgen,
	unsigned int reg, unsigned int *val)
{
	unsigned int reg_val;
	int ret;

	ret = axi_clkgen_wait_non_busy(axi_clkgen);
	if (ret < 0)
		return ret;

>>>>>>> 40dde7e2
	reg_val = AXI_CLKGEN_V2_DRP_CNTRL_SEL | AXI_CLKGEN_V2_DRP_CNTRL_READ;
	reg_val |= (reg << 16);

	axi_clkgen_write(axi_clkgen, AXI_CLKGEN_V2_REG_DRP_CNTRL, reg_val);

<<<<<<< HEAD
	do {
	    axi_clkgen_read(axi_clkgen, AXI_CLKGEN_V2_REG_DRP_STATUS, val);
	} while ((*val & AXI_CLKGEN_V2_DRP_STATUS_BUSY) && --timeout);

	if (timeout == 0)
		return -EIO;

	*val &= 0xffff;
=======
	ret = axi_clkgen_wait_non_busy(axi_clkgen);
	if (ret < 0)
		return ret;

	*val = ret;
>>>>>>> 40dde7e2

	return 0;
}

static int axi_clkgen_v2_mmcm_write(struct axi_clkgen *axi_clkgen,
	unsigned int reg, unsigned int val, unsigned int mask)
{
<<<<<<< HEAD
	unsigned int timeout = 10000;
	unsigned int reg_val;

	do {
	    axi_clkgen_read(axi_clkgen, AXI_CLKGEN_V2_REG_DRP_STATUS, &reg_val);
	} while ((reg_val & AXI_CLKGEN_V2_DRP_STATUS_BUSY) && --timeout);

	if (timeout == 0)
		return -EIO;
=======
	unsigned int reg_val = 0;
	int ret;

	ret = axi_clkgen_wait_non_busy(axi_clkgen);
	if (ret < 0)
		return ret;
>>>>>>> 40dde7e2

	if (mask != 0xffff) {
		axi_clkgen_v2_mmcm_read(axi_clkgen, reg, &reg_val);
		reg_val &= ~mask;
<<<<<<< HEAD
	} else {
		reg_val = 0;
=======
>>>>>>> 40dde7e2
	}

	reg_val |= AXI_CLKGEN_V2_DRP_CNTRL_SEL | (reg << 16) | (val & mask);

	axi_clkgen_write(axi_clkgen, AXI_CLKGEN_V2_REG_DRP_CNTRL, reg_val);

	return 0;
}

static void axi_clkgen_v2_mmcm_enable(struct axi_clkgen *axi_clkgen,
	bool enable)
{
	unsigned int val = AXI_CLKGEN_V2_RESET_ENABLE;

	if (enable)
		val |= AXI_CLKGEN_V2_RESET_MMCM_ENABLE;

	axi_clkgen_write(axi_clkgen, AXI_CLKGEN_V2_REG_RESET, val);
}

static const struct axi_clkgen_mmcm_ops axi_clkgen_v2_mmcm_ops = {
	.write = axi_clkgen_v2_mmcm_write,
	.read = axi_clkgen_v2_mmcm_read,
	.enable = axi_clkgen_v2_mmcm_enable,
};

static struct axi_clkgen *clk_hw_to_axi_clkgen(struct clk_hw *clk_hw)
{
	return container_of(clk_hw, struct axi_clkgen, clk_hw);
}

static int axi_clkgen_set_rate(struct clk_hw *clk_hw,
	unsigned long rate, unsigned long parent_rate)
{
	struct axi_clkgen *axi_clkgen = clk_hw_to_axi_clkgen(clk_hw);
	unsigned int d, m, dout;
	unsigned int nocount;
	unsigned int high;
	unsigned int edge;
	unsigned int low;
	uint32_t filter;
	uint32_t lock;

	if (parent_rate == 0 || rate == 0)
		return -EINVAL;

	axi_clkgen_calc_params(parent_rate, rate, &d, &m, &dout);

	if (d == 0 || dout == 0 || m == 0)
		return -EINVAL;

	filter = axi_clkgen_lookup_filter(m - 1);
	lock = axi_clkgen_lookup_lock(m - 1);

	axi_clkgen_calc_clk_params(dout, &low, &high, &edge, &nocount);
	axi_clkgen_mmcm_write(axi_clkgen, MMCM_REG_CLKOUT0_1,
		(high << 6) | low, 0xefff);
	axi_clkgen_mmcm_write(axi_clkgen, MMCM_REG_CLKOUT0_2,
		(edge << 7) | (nocount << 6), 0x03ff);

	axi_clkgen_calc_clk_params(d, &low, &high, &edge, &nocount);
	axi_clkgen_mmcm_write(axi_clkgen, MMCM_REG_CLK_DIV,
		(edge << 13) | (nocount << 12) | (high << 6) | low, 0x3fff);

	axi_clkgen_calc_clk_params(m, &low, &high, &edge, &nocount);
	axi_clkgen_mmcm_write(axi_clkgen, MMCM_REG_CLK_FB1,
		(high << 6) | low, 0xefff);
	axi_clkgen_mmcm_write(axi_clkgen, MMCM_REG_CLK_FB2,
		(edge << 7) | (nocount << 6), 0x03ff);

	axi_clkgen_mmcm_write(axi_clkgen, MMCM_REG_LOCK1, lock & 0x3ff, 0x3ff);
	axi_clkgen_mmcm_write(axi_clkgen, MMCM_REG_LOCK2,
		(((lock >> 16) & 0x1f) << 10) | 0x1, 0x7fff);
	axi_clkgen_mmcm_write(axi_clkgen, MMCM_REG_LOCK3,
		(((lock >> 24) & 0x1f) << 10) | 0x3e9, 0x7fff);
	axi_clkgen_mmcm_write(axi_clkgen, MMCM_REG_FILTER1, filter >> 16, 0x9900);
	axi_clkgen_mmcm_write(axi_clkgen, MMCM_REG_FILTER2, filter, 0x9900);

	return 0;
}

static long axi_clkgen_round_rate(struct clk_hw *hw, unsigned long rate,
	unsigned long *parent_rate)
{
	unsigned int d, m, dout;

	axi_clkgen_calc_params(*parent_rate, rate, &d, &m, &dout);

	if (d == 0 || dout == 0 || m == 0)
		return -EINVAL;

	return *parent_rate / d * m / dout;
}

static unsigned long axi_clkgen_recalc_rate(struct clk_hw *clk_hw,
	unsigned long parent_rate)
{
	struct axi_clkgen *axi_clkgen = clk_hw_to_axi_clkgen(clk_hw);
	unsigned int d, m, dout;
	unsigned int reg;
	unsigned long long tmp;

	axi_clkgen_mmcm_read(axi_clkgen, MMCM_REG_CLKOUT0_1, &reg);
	dout = (reg & 0x3f) + ((reg >> 6) & 0x3f);
	axi_clkgen_mmcm_read(axi_clkgen, MMCM_REG_CLK_DIV, &reg);
	d = (reg & 0x3f) + ((reg >> 6) & 0x3f);
	axi_clkgen_mmcm_read(axi_clkgen, MMCM_REG_CLK_FB1, &reg);
	m = (reg & 0x3f) + ((reg >> 6) & 0x3f);

	if (d == 0 || dout == 0)
		return 0;

	tmp = (unsigned long long)(parent_rate / d) * m;
	do_div(tmp, dout);

	if (tmp > ULONG_MAX)
		return ULONG_MAX;

	return tmp;
}

static int axi_clkgen_enable(struct clk_hw *clk_hw)
{
	struct axi_clkgen *axi_clkgen = clk_hw_to_axi_clkgen(clk_hw);

	axi_clkgen_mmcm_enable(axi_clkgen, true);

	return 0;
}

static void axi_clkgen_disable(struct clk_hw *clk_hw)
{
	struct axi_clkgen *axi_clkgen = clk_hw_to_axi_clkgen(clk_hw);

	axi_clkgen_mmcm_enable(axi_clkgen, false);
}

static const struct clk_ops axi_clkgen_ops = {
	.recalc_rate = axi_clkgen_recalc_rate,
	.round_rate = axi_clkgen_round_rate,
	.set_rate = axi_clkgen_set_rate,
	.enable = axi_clkgen_enable,
	.disable = axi_clkgen_disable,
};

static const struct of_device_id axi_clkgen_ids[] = {
	{
<<<<<<< HEAD
	    .compatible = "adi,axi-clkgen-1.00.a",
	    .data = &axi_clkgen_v1_mmcm_ops
	}, {
	    .compatible = "adi,axi-clkgen-2.00.a",
	    .data = &axi_clkgen_v2_mmcm_ops,
=======
		.compatible = "adi,axi-clkgen-1.00.a",
		.data = &axi_clkgen_v1_mmcm_ops
	}, {
		.compatible = "adi,axi-clkgen-2.00.a",
		.data = &axi_clkgen_v2_mmcm_ops,
>>>>>>> 40dde7e2
	},
	{ },
};
MODULE_DEVICE_TABLE(of, axi_clkgen_ids);

static int axi_clkgen_probe(struct platform_device *pdev)
{
	const struct of_device_id *id;
	struct axi_clkgen *axi_clkgen;
	struct clk_init_data init;
	const char *parent_name;
	const char *clk_name;
	struct resource *mem;
	struct clk *clk;

	if (!pdev->dev.of_node)
<<<<<<< HEAD
	    return -ENODEV;
=======
		return -ENODEV;

	id = of_match_node(axi_clkgen_ids, pdev->dev.of_node);
	if (!id)
		return -ENODEV;
>>>>>>> 40dde7e2

	axi_clkgen = devm_kzalloc(&pdev->dev, sizeof(*axi_clkgen), GFP_KERNEL);
	if (!axi_clkgen)
		return -ENOMEM;

<<<<<<< HEAD
	id = of_match_node(axi_clkgen_ids, pdev->dev.of_node);
=======
>>>>>>> 40dde7e2
	axi_clkgen->mmcm_ops = id->data;

	mem = platform_get_resource(pdev, IORESOURCE_MEM, 0);
	axi_clkgen->base = devm_ioremap_resource(&pdev->dev, mem);
	if (IS_ERR(axi_clkgen->base))
		return PTR_ERR(axi_clkgen->base);

	parent_name = of_clk_get_parent_name(pdev->dev.of_node, 0);
	if (!parent_name)
		return -EINVAL;

	clk_name = pdev->dev.of_node->name;
	of_property_read_string(pdev->dev.of_node, "clock-output-names",
		&clk_name);

	init.name = clk_name;
	init.ops = &axi_clkgen_ops;
	init.flags = CLK_SET_RATE_GATE;
	init.parent_names = &parent_name;
	init.num_parents = 1;

	axi_clkgen_mmcm_enable(axi_clkgen, false);

	axi_clkgen->clk_hw.init = &init;
	clk = devm_clk_register(&pdev->dev, &axi_clkgen->clk_hw);
	if (IS_ERR(clk))
		return PTR_ERR(clk);

	return of_clk_add_provider(pdev->dev.of_node, of_clk_src_simple_get,
				    clk);
}

static int axi_clkgen_remove(struct platform_device *pdev)
{
	of_clk_del_provider(pdev->dev.of_node);

	return 0;
}

static struct platform_driver axi_clkgen_driver = {
	.driver = {
		.name = "adi-axi-clkgen",
		.owner = THIS_MODULE,
		.of_match_table = axi_clkgen_ids,
	},
	.probe = axi_clkgen_probe,
	.remove = axi_clkgen_remove,
};
module_platform_driver(axi_clkgen_driver);

MODULE_LICENSE("GPL v2");
MODULE_AUTHOR("Lars-Peter Clausen <lars@metafoo.de>");
MODULE_DESCRIPTION("Driver for the Analog Devices' AXI clkgen pcore clock generator");<|MERGE_RESOLUTION|>--- conflicted
+++ resolved
@@ -57,11 +57,7 @@
 struct axi_clkgen_mmcm_ops {
 	void (*enable)(struct axi_clkgen *axi_clkgen, bool enable);
 	int (*write)(struct axi_clkgen *axi_clkgen, unsigned int reg,
-<<<<<<< HEAD
-		    unsigned int val, unsigned int mask);
-=======
 		     unsigned int val, unsigned int mask);
->>>>>>> 40dde7e2
 	int (*read)(struct axi_clkgen *axi_clkgen, unsigned int reg,
 		    unsigned int *val);
 };
@@ -245,11 +241,7 @@
 {
 	reg = axi_clkgen_v1_map_mmcm_reg(reg);
 	if (reg == 0)
-<<<<<<< HEAD
-	    return -EINVAL;
-=======
 		return -EINVAL;
->>>>>>> 40dde7e2
 
 	axi_clkgen_write(axi_clkgen, reg, val);
 
@@ -261,11 +253,7 @@
 {
 	reg = axi_clkgen_v1_map_mmcm_reg(reg);
 	if (reg == 0)
-<<<<<<< HEAD
-	    return -EINVAL;
-=======
 		return -EINVAL;
->>>>>>> 40dde7e2
 
 	axi_clkgen_read(axi_clkgen, reg, val);
 
@@ -284,21 +272,6 @@
 	.enable = axi_clkgen_v1_mmcm_enable,
 };
 
-<<<<<<< HEAD
-static int axi_clkgen_v2_mmcm_read(struct axi_clkgen *axi_clkgen,
-	unsigned int reg, unsigned int *val)
-{
-	unsigned int timeout = 10000;
-	unsigned int reg_val;
-
-	do {
-	    axi_clkgen_read(axi_clkgen, AXI_CLKGEN_V2_REG_DRP_STATUS, &reg_val);
-	} while ((reg_val & AXI_CLKGEN_V2_DRP_STATUS_BUSY) && --timeout);
-
-	if (timeout == 0)
-		return -EIO;
-	
-=======
 static int axi_clkgen_wait_non_busy(struct axi_clkgen *axi_clkgen)
 {
 	unsigned int timeout = 10000;
@@ -324,28 +297,16 @@
 	if (ret < 0)
 		return ret;
 
->>>>>>> 40dde7e2
 	reg_val = AXI_CLKGEN_V2_DRP_CNTRL_SEL | AXI_CLKGEN_V2_DRP_CNTRL_READ;
 	reg_val |= (reg << 16);
 
 	axi_clkgen_write(axi_clkgen, AXI_CLKGEN_V2_REG_DRP_CNTRL, reg_val);
 
-<<<<<<< HEAD
-	do {
-	    axi_clkgen_read(axi_clkgen, AXI_CLKGEN_V2_REG_DRP_STATUS, val);
-	} while ((*val & AXI_CLKGEN_V2_DRP_STATUS_BUSY) && --timeout);
-
-	if (timeout == 0)
-		return -EIO;
-
-	*val &= 0xffff;
-=======
 	ret = axi_clkgen_wait_non_busy(axi_clkgen);
 	if (ret < 0)
 		return ret;
 
 	*val = ret;
->>>>>>> 40dde7e2
 
 	return 0;
 }
@@ -353,33 +314,16 @@
 static int axi_clkgen_v2_mmcm_write(struct axi_clkgen *axi_clkgen,
 	unsigned int reg, unsigned int val, unsigned int mask)
 {
-<<<<<<< HEAD
-	unsigned int timeout = 10000;
-	unsigned int reg_val;
-
-	do {
-	    axi_clkgen_read(axi_clkgen, AXI_CLKGEN_V2_REG_DRP_STATUS, &reg_val);
-	} while ((reg_val & AXI_CLKGEN_V2_DRP_STATUS_BUSY) && --timeout);
-
-	if (timeout == 0)
-		return -EIO;
-=======
 	unsigned int reg_val = 0;
 	int ret;
 
 	ret = axi_clkgen_wait_non_busy(axi_clkgen);
 	if (ret < 0)
 		return ret;
->>>>>>> 40dde7e2
 
 	if (mask != 0xffff) {
 		axi_clkgen_v2_mmcm_read(axi_clkgen, reg, &reg_val);
 		reg_val &= ~mask;
-<<<<<<< HEAD
-	} else {
-		reg_val = 0;
-=======
->>>>>>> 40dde7e2
 	}
 
 	reg_val |= AXI_CLKGEN_V2_DRP_CNTRL_SEL | (reg << 16) | (val & mask);
@@ -527,19 +471,11 @@
 
 static const struct of_device_id axi_clkgen_ids[] = {
 	{
-<<<<<<< HEAD
-	    .compatible = "adi,axi-clkgen-1.00.a",
-	    .data = &axi_clkgen_v1_mmcm_ops
-	}, {
-	    .compatible = "adi,axi-clkgen-2.00.a",
-	    .data = &axi_clkgen_v2_mmcm_ops,
-=======
 		.compatible = "adi,axi-clkgen-1.00.a",
 		.data = &axi_clkgen_v1_mmcm_ops
 	}, {
 		.compatible = "adi,axi-clkgen-2.00.a",
 		.data = &axi_clkgen_v2_mmcm_ops,
->>>>>>> 40dde7e2
 	},
 	{ },
 };
@@ -556,24 +492,16 @@
 	struct clk *clk;
 
 	if (!pdev->dev.of_node)
-<<<<<<< HEAD
-	    return -ENODEV;
-=======
 		return -ENODEV;
 
 	id = of_match_node(axi_clkgen_ids, pdev->dev.of_node);
 	if (!id)
 		return -ENODEV;
->>>>>>> 40dde7e2
 
 	axi_clkgen = devm_kzalloc(&pdev->dev, sizeof(*axi_clkgen), GFP_KERNEL);
 	if (!axi_clkgen)
 		return -ENOMEM;
 
-<<<<<<< HEAD
-	id = of_match_node(axi_clkgen_ids, pdev->dev.of_node);
-=======
->>>>>>> 40dde7e2
 	axi_clkgen->mmcm_ops = id->data;
 
 	mem = platform_get_resource(pdev, IORESOURCE_MEM, 0);

--- conflicted
+++ resolved
@@ -202,14 +202,11 @@
 			CLOCK_MONOTONIC, HRTIMER_MODE_REL);
 	rt_b->rt_period_timer.function = sched_rt_period_timer;
 	rt_b->rt_period_timer.cb_mode = HRTIMER_CB_IRQSAFE_UNLOCKED;
-<<<<<<< HEAD
-=======
 }
 
 static inline int rt_bandwidth_enabled(void)
 {
 	return sysctl_sched_rt_runtime >= 0;
->>>>>>> a9ff8f64
 }
 
 static void start_rt_bandwidth(struct rt_bandwidth *rt_b)
@@ -9015,10 +9012,6 @@
 	if (sysctl_sched_rt_period <= 0)
 		return -EINVAL;
 
-<<<<<<< HEAD
-	rt_period = ktime_to_ns(tg->rt_bandwidth.rt_period);
-	rt_runtime = tg->rt_bandwidth.rt_runtime;
-=======
 	runtime = global_rt_runtime();
 	period = global_rt_period();
 
@@ -9027,7 +9020,6 @@
 	 */
 	if (runtime > period && runtime != RUNTIME_INF)
 		return -EINVAL;
->>>>>>> a9ff8f64
 
 	mutex_lock(&rt_constraints_mutex);
 	read_lock(&tasklist_lock);

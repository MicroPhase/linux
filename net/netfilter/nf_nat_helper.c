// SPDX-License-Identifier: GPL-2.0-only
/* nf_nat_helper.c - generic support functions for NAT helpers
 *
 * (C) 2000-2002 Harald Welte <laforge@netfilter.org>
 * (C) 2003-2006 Netfilter Core Team <coreteam@netfilter.org>
 * (C) 2007-2012 Patrick McHardy <kaber@trash.net>
 */
#include <linux/module.h>
#include <linux/gfp.h>
#include <linux/types.h>
#include <linux/skbuff.h>
#include <linux/tcp.h>
#include <linux/udp.h>
#include <net/tcp.h>

#include <net/netfilter/nf_conntrack.h>
#include <net/netfilter/nf_conntrack_helper.h>
#include <net/netfilter/nf_conntrack_ecache.h>
#include <net/netfilter/nf_conntrack_expect.h>
#include <net/netfilter/nf_conntrack_seqadj.h>
#include <net/netfilter/nf_nat.h>
#include <net/netfilter/nf_nat_helper.h>

/* Frobs data inside this packet, which is linear. */
static void mangle_contents(struct sk_buff *skb,
			    unsigned int dataoff,
			    unsigned int match_offset,
			    unsigned int match_len,
			    const char *rep_buffer,
			    unsigned int rep_len)
{
	unsigned char *data;

	SKB_LINEAR_ASSERT(skb);
	data = skb_network_header(skb) + dataoff;

	/* move post-replacement */
	memmove(data + match_offset + rep_len,
		data + match_offset + match_len,
		skb_tail_pointer(skb) - (skb_network_header(skb) + dataoff +
			     match_offset + match_len));

	/* insert data from buffer */
	memcpy(data + match_offset, rep_buffer, rep_len);

	/* update skb info */
	if (rep_len > match_len) {
		pr_debug("nf_nat_mangle_packet: Extending packet by "
			 "%u from %u bytes\n", rep_len - match_len, skb->len);
		skb_put(skb, rep_len - match_len);
	} else {
		pr_debug("nf_nat_mangle_packet: Shrinking packet from "
			 "%u from %u bytes\n", match_len - rep_len, skb->len);
		__skb_trim(skb, skb->len + rep_len - match_len);
	}

	if (nf_ct_l3num((struct nf_conn *)skb_nfct(skb)) == NFPROTO_IPV4) {
		/* fix IP hdr checksum information */
		ip_hdr(skb)->tot_len = htons(skb->len);
		ip_send_check(ip_hdr(skb));
	} else
		ipv6_hdr(skb)->payload_len =
			htons(skb->len - sizeof(struct ipv6hdr));
}

/* Unusual, but possible case. */
static bool enlarge_skb(struct sk_buff *skb, unsigned int extra)
{
	if (skb->len + extra > 65535)
		return false;

	if (pskb_expand_head(skb, 0, extra - skb_tailroom(skb), GFP_ATOMIC))
		return false;

	return true;
}

/* Generic function for mangling variable-length address changes inside
 * NATed TCP connections (like the PORT XXX,XXX,XXX,XXX,XXX,XXX
 * command in FTP).
 *
 * Takes care about all the nasty sequence number changes, checksumming,
 * skb enlargement, ...
 *
 * */
bool __nf_nat_mangle_tcp_packet(struct sk_buff *skb,
				struct nf_conn *ct,
				enum ip_conntrack_info ctinfo,
				unsigned int protoff,
				unsigned int match_offset,
				unsigned int match_len,
				const char *rep_buffer,
				unsigned int rep_len, bool adjust)
{
	struct tcphdr *tcph;
	int oldlen, datalen;

	if (!skb_make_writable(skb, skb->len))
		return false;

	if (rep_len > match_len &&
	    rep_len - match_len > skb_tailroom(skb) &&
	    !enlarge_skb(skb, rep_len - match_len))
		return false;

	tcph = (void *)skb->data + protoff;

	oldlen = skb->len - protoff;
	mangle_contents(skb, protoff + tcph->doff*4,
			match_offset, match_len, rep_buffer, rep_len);

	datalen = skb->len - protoff;

	nf_nat_csum_recalc(skb, nf_ct_l3num(ct), IPPROTO_TCP,
			   tcph, &tcph->check, datalen, oldlen);

	if (adjust && rep_len != match_len)
		nf_ct_seqadj_set(ct, ctinfo, tcph->seq,
				 (int)rep_len - (int)match_len);

	return true;
}
EXPORT_SYMBOL(__nf_nat_mangle_tcp_packet);

/* Generic function for mangling variable-length address changes inside
 * NATed UDP connections (like the CONNECT DATA XXXXX MESG XXXXX INDEX XXXXX
 * command in the Amanda protocol)
 *
 * Takes care about all the nasty sequence number changes, checksumming,
 * skb enlargement, ...
 *
 * XXX - This function could be merged with nf_nat_mangle_tcp_packet which
 *       should be fairly easy to do.
 */
bool
nf_nat_mangle_udp_packet(struct sk_buff *skb,
			 struct nf_conn *ct,
			 enum ip_conntrack_info ctinfo,
			 unsigned int protoff,
			 unsigned int match_offset,
			 unsigned int match_len,
			 const char *rep_buffer,
			 unsigned int rep_len)
{
	struct udphdr *udph;
	int datalen, oldlen;

	if (!skb_make_writable(skb, skb->len))
		return false;

	if (rep_len > match_len &&
	    rep_len - match_len > skb_tailroom(skb) &&
	    !enlarge_skb(skb, rep_len - match_len))
		return false;

	udph = (void *)skb->data + protoff;

	oldlen = skb->len - protoff;
	mangle_contents(skb, protoff + sizeof(*udph),
			match_offset, match_len, rep_buffer, rep_len);

	/* update the length of the UDP packet */
	datalen = skb->len - protoff;
	udph->len = htons(datalen);

	/* fix udp checksum if udp checksum was previously calculated */
	if (!udph->check && skb->ip_summed != CHECKSUM_PARTIAL)
		return true;

<<<<<<< HEAD
	nf_nat_csum_recalc(skb, nf_ct_l3num(ct), IPPROTO_TCP,
=======
	nf_nat_csum_recalc(skb, nf_ct_l3num(ct), IPPROTO_UDP,
>>>>>>> 0ecfebd2
			   udph, &udph->check, datalen, oldlen);

	return true;
}
EXPORT_SYMBOL(nf_nat_mangle_udp_packet);

/* Setup NAT on this expected conntrack so it follows master. */
/* If we fail to get a free NAT slot, we'll get dropped on confirm */
void nf_nat_follow_master(struct nf_conn *ct,
			  struct nf_conntrack_expect *exp)
{
	struct nf_nat_range2 range;

	/* This must be a fresh one. */
	BUG_ON(ct->status & IPS_NAT_DONE_MASK);

	/* Change src to where master sends to */
	range.flags = NF_NAT_RANGE_MAP_IPS;
	range.min_addr = range.max_addr
		= ct->master->tuplehash[!exp->dir].tuple.dst.u3;
	nf_nat_setup_info(ct, &range, NF_NAT_MANIP_SRC);

	/* For DST manip, map port here to where it's expected. */
	range.flags = (NF_NAT_RANGE_MAP_IPS | NF_NAT_RANGE_PROTO_SPECIFIED);
	range.min_proto = range.max_proto = exp->saved_proto;
	range.min_addr = range.max_addr
		= ct->master->tuplehash[!exp->dir].tuple.src.u3;
	nf_nat_setup_info(ct, &range, NF_NAT_MANIP_DST);
}
EXPORT_SYMBOL(nf_nat_follow_master);<|MERGE_RESOLUTION|>--- conflicted
+++ resolved
@@ -167,11 +167,7 @@
 	if (!udph->check && skb->ip_summed != CHECKSUM_PARTIAL)
 		return true;
 
-<<<<<<< HEAD
-	nf_nat_csum_recalc(skb, nf_ct_l3num(ct), IPPROTO_TCP,
-=======
 	nf_nat_csum_recalc(skb, nf_ct_l3num(ct), IPPROTO_UDP,
->>>>>>> 0ecfebd2
 			   udph, &udph->check, datalen, oldlen);
 
 	return true;

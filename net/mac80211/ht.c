--- conflicted
+++ resolved
@@ -126,23 +126,6 @@
 		   IEEE80211_HT_CAP_SGI_40 |
 		   IEEE80211_HT_CAP_DSSSCCK40));
 
-<<<<<<< HEAD
-	/* Unset 40 MHz if we're not using a 40 MHz channel */
-	switch (sdata->vif.bss_conf.chandef.width) {
-	case NL80211_CHAN_WIDTH_20_NOHT:
-	case NL80211_CHAN_WIDTH_20:
-		ht_cap->cap &= ~IEEE80211_HT_CAP_SGI_40;
-		ht_cap->cap &= ~IEEE80211_HT_CAP_SUP_WIDTH_20_40;
-		break;
-	case NL80211_CHAN_WIDTH_40:
-	case NL80211_CHAN_WIDTH_80:
-	case NL80211_CHAN_WIDTH_80P80:
-	case NL80211_CHAN_WIDTH_160:
-		break;
-	}
-
-=======
->>>>>>> 9e97d14b
 	/*
 	 * The STBC bits are asymmetric -- if we don't have
 	 * TX then mask out the peer's RX and vice versa.

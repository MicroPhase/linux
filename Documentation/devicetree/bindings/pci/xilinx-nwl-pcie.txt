* Xilinx NWL PCIe Root Port Bridge DT description

Required properties:
- compatible: Should contain "xlnx,nwl-pcie-2.11"
- #address-cells: Address representation for root ports, set to <3>
- #size-cells: Size representation for root ports, set to <2>
- #interrupt-cells: specifies the number of cells needed to encode an
	interrupt source. The value must be 1.
- reg: Should contain Bridge, PCIe Controller registers location,
	configuration space, and length
- reg-names: Must include the following entries:
	"breg": bridge registers
	"pcireg": PCIe controller registers
	"cfg": configuration space region
- device_type: must be "pci"
- interrupts: Should contain NWL PCIe interrupt
- interrupt-names: Must include the following entries:
	"msi1, msi0": interrupt asserted when an MSI is received
	"intx": interrupt asserted when a legacy interrupt is received
	"misc": interrupt asserted when miscellaneous interrupt is received
- clocks: Should contain a clock specifier for the device
- interrupt-map-mask and interrupt-map: standard PCI properties to define the
	mapping of the PCI interface to interrupt numbers.
- ranges: ranges for the PCI memory regions (I/O space region is not
	supported by hardware)
	Please refer to the standard PCI bus binding document for a more
	detailed explanation
- msi-controller: indicates that this is MSI controller node
- msi-parent:  MSI parent of the root complex itself
- legacy-interrupt-controller: Interrupt controller device node for Legacy
	interrupts
	- interrupt-controller: identifies the node as an interrupt controller
	- #interrupt-cells: should be set to 1
	- #address-cells: specifies the number of cells needed to encode an
		address. The value must be 0.

Optional properties:
- dma-coherent: present if DMA operations are coherent
<<<<<<< HEAD
=======
- clocks: Input clock specifier. Refer to common clock bindings
>>>>>>> 8bb7eca9

Example:
++++++++

nwl_pcie: pcie@fd0e0000 {
	#address-cells = <3>;
	#size-cells = <2>;
	compatible = "xlnx,nwl-pcie-2.11";
	#interrupt-cells = <1>;
	msi-controller;
	device_type = "pci";
	interrupt-parent = <&gic>;
	interrupts = <0 114 4>, <0 115 4>, <0 116 4>, <0 117 4>, <0 118 4>;
	interrupt-names = "msi0", "msi1", "intx", "dummy", "misc";
	interrupt-map-mask = <0x0 0x0 0x0 0x7>;
	interrupt-map = <0x0 0x0 0x0 0x1 &pcie_intc 0x1>,
			<0x0 0x0 0x0 0x2 &pcie_intc 0x2>,
			<0x0 0x0 0x0 0x3 &pcie_intc 0x3>,
			<0x0 0x0 0x0 0x4 &pcie_intc 0x4>;
	clocks = <&clkc 23>

	msi-parent = <&nwl_pcie>;
	reg = <0x0 0xfd0e0000 0x0 0x1000>,
	      <0x0 0xfd480000 0x0 0x1000>,
	      <0x80 0x00000000 0x0 0x1000000>;
	reg-names = "breg", "pcireg", "cfg";
	ranges = <0x02000000 0x00000000 0xe0000000 0x00000000 0xe0000000 0x00000000 0x10000000  /* non-prefetchable memory */
		  0x43000000 0x00000006 0x00000000 0x00000006 0x00000000 0x00000002 0x00000000>;/* prefetchable memory */

	pcie_intc: legacy-interrupt-controller {
		interrupt-controller;
		#address-cells = <0>;
		#interrupt-cells = <1>;
	};

};<|MERGE_RESOLUTION|>--- conflicted
+++ resolved
@@ -18,7 +18,6 @@
 	"msi1, msi0": interrupt asserted when an MSI is received
 	"intx": interrupt asserted when a legacy interrupt is received
 	"misc": interrupt asserted when miscellaneous interrupt is received
-- clocks: Should contain a clock specifier for the device
 - interrupt-map-mask and interrupt-map: standard PCI properties to define the
 	mapping of the PCI interface to interrupt numbers.
 - ranges: ranges for the PCI memory regions (I/O space region is not
@@ -36,10 +35,7 @@
 
 Optional properties:
 - dma-coherent: present if DMA operations are coherent
-<<<<<<< HEAD
-=======
 - clocks: Input clock specifier. Refer to common clock bindings
->>>>>>> 8bb7eca9
 
 Example:
 ++++++++
@@ -59,7 +55,6 @@
 			<0x0 0x0 0x0 0x2 &pcie_intc 0x2>,
 			<0x0 0x0 0x0 0x3 &pcie_intc 0x3>,
 			<0x0 0x0 0x0 0x4 &pcie_intc 0x4>;
-	clocks = <&clkc 23>
 
 	msi-parent = <&nwl_pcie>;
 	reg = <0x0 0xfd0e0000 0x0 0x1000>,

--- conflicted
+++ resolved
@@ -348,40 +348,6 @@
 #define TCP_ADD_STATS_USER(net, field, val) SNMP_ADD_STATS_USER((net)->mib.tcp_statistics, field, val)
 #define TCP_ADD_STATS(net, field, val)	SNMP_ADD_STATS((net)->mib.tcp_statistics, field, val)
 
-<<<<<<< HEAD
-extern void tcp_init_mem(struct net *net);
-
-extern void tcp_tasklet_init(void);
-
-extern void tcp_v4_err(struct sk_buff *skb, u32);
-
-extern void tcp_shutdown (struct sock *sk, int how);
-
-extern void tcp_v4_early_demux(struct sk_buff *skb);
-extern int tcp_v4_rcv(struct sk_buff *skb);
-
-extern int tcp_v4_tw_remember_stamp(struct inet_timewait_sock *tw);
-extern int tcp_sendmsg(struct kiocb *iocb, struct sock *sk, struct msghdr *msg,
-		       size_t size);
-extern int tcp_sendpage(struct sock *sk, struct page *page, int offset,
-			size_t size, int flags);
-extern void tcp_release_cb(struct sock *sk);
-extern void tcp_wfree(struct sk_buff *skb);
-extern void tcp_write_timer_handler(struct sock *sk);
-extern void tcp_delack_timer_handler(struct sock *sk);
-extern int tcp_ioctl(struct sock *sk, int cmd, unsigned long arg);
-extern int tcp_rcv_state_process(struct sock *sk, struct sk_buff *skb,
-				 const struct tcphdr *th, unsigned int len);
-extern void tcp_rcv_established(struct sock *sk, struct sk_buff *skb,
-				const struct tcphdr *th, unsigned int len);
-extern void tcp_rcv_space_adjust(struct sock *sk);
-extern void tcp_cleanup_rbuf(struct sock *sk, int copied);
-extern int tcp_twsk_unique(struct sock *sk, struct sock *sktw, void *twp);
-extern void tcp_twsk_destructor(struct sock *sk);
-extern ssize_t tcp_splice_read(struct socket *sk, loff_t *ppos,
-			       struct pipe_inode_info *pipe, size_t len,
-			       unsigned int flags);
-=======
 void tcp_tasklet_init(void);
 
 void tcp_v4_err(struct sk_buff *skb, u32);
@@ -412,7 +378,6 @@
 ssize_t tcp_splice_read(struct socket *sk, loff_t *ppos,
 			struct pipe_inode_info *pipe, size_t len,
 			unsigned int flags);
->>>>>>> d8ec26d7
 
 static inline void tcp_dec_quickack_mode(struct sock *sk,
 					 const unsigned int pkts)
@@ -508,18 +473,6 @@
 void inet_sk_rx_dst_set(struct sock *sk, const struct sk_buff *skb);
 
 /* From syncookies.c */
-<<<<<<< HEAD
-extern __u32 syncookie_secret[2][16-4+SHA_DIGEST_WORDS];
-extern int __cookie_v4_check(const struct iphdr *iph, const struct tcphdr *th,
-			     u32 cookie);
-extern struct sock *cookie_v4_check(struct sock *sk, struct sk_buff *skb, 
-				    struct ip_options *opt);
-#ifdef CONFIG_SYN_COOKIES
-extern u32 __cookie_v4_init_sequence(const struct iphdr *iph,
-				     const struct tcphdr *th, u16 *mssp);
-extern __u32 cookie_v4_init_sequence(struct sock *sk, struct sk_buff *skb, 
-				     __u16 *mss);
-=======
 int __cookie_v4_check(const struct iphdr *iph, const struct tcphdr *th,
 		      u32 cookie);
 struct sock *cookie_v4_check(struct sock *sk, struct sk_buff *skb,
@@ -546,7 +499,6 @@
 u32 __cookie_v4_init_sequence(const struct iphdr *iph, const struct tcphdr *th,
 			      u16 *mssp);
 __u32 cookie_v4_init_sequence(struct sock *sk, struct sk_buff *skb, __u16 *mss);
->>>>>>> d8ec26d7
 #else
 static inline __u32 cookie_v4_init_sequence(struct sock *sk,
 					    struct sk_buff *skb,
@@ -561,16 +513,6 @@
 			    bool *ecn_ok);
 
 /* From net/ipv6/syncookies.c */
-<<<<<<< HEAD
-extern int __cookie_v6_check(const struct ipv6hdr *iph, const struct tcphdr *th,
-			     u32 cookie);
-extern struct sock *cookie_v6_check(struct sock *sk, struct sk_buff *skb);
-#ifdef CONFIG_SYN_COOKIES
-extern u32 __cookie_v6_init_sequence(const struct ipv6hdr *iph,
-				     const struct tcphdr *th, u16 *mssp);
-extern __u32 cookie_v6_init_sequence(struct sock *sk, const struct sk_buff *skb,
-				     __u16 *mss);
-=======
 int __cookie_v6_check(const struct ipv6hdr *iph, const struct tcphdr *th,
 		      u32 cookie);
 struct sock *cookie_v6_check(struct sock *sk, struct sk_buff *skb);
@@ -579,7 +521,6 @@
 			      const struct tcphdr *th, u16 *mssp);
 __u32 cookie_v6_init_sequence(struct sock *sk, const struct sk_buff *skb,
 			      __u16 *mss);
->>>>>>> d8ec26d7
 #else
 static inline __u32 cookie_v6_init_sequence(struct sock *sk,
 					    struct sk_buff *skb,
@@ -665,17 +606,10 @@
 
 void tcp_initialize_rcv_mss(struct sock *sk);
 
-<<<<<<< HEAD
-extern int tcp_mtu_to_mss(struct sock *sk, int pmtu);
-extern int tcp_mss_to_mtu(struct sock *sk, int mss);
-extern void tcp_mtup_init(struct sock *sk);
-extern void tcp_init_buffer_space(struct sock *sk);
-=======
 int tcp_mtu_to_mss(struct sock *sk, int pmtu);
 int tcp_mss_to_mtu(struct sock *sk, int mss);
 void tcp_mtup_init(struct sock *sk);
 void tcp_init_buffer_space(struct sock *sk);
->>>>>>> d8ec26d7
 
 static inline void tcp_bound_rto(const struct sock *sk)
 {
@@ -1176,11 +1110,7 @@
 	ireq->ir_num = ntohs(tcp_hdr(skb)->dest);
 }
 
-<<<<<<< HEAD
-extern void tcp_enter_memory_pressure(struct sock *sk);
-=======
 void tcp_enter_memory_pressure(struct sock *sk);
->>>>>>> d8ec26d7
 
 static inline int keepalive_intvl_when(const struct tcp_sock *tp)
 {
@@ -1388,15 +1318,9 @@
 
 extern struct tcp_fastopen_context __rcu *tcp_fastopen_ctx;
 int tcp_fastopen_reset_cipher(void *key, unsigned int len);
-<<<<<<< HEAD
-extern void tcp_fastopen_cookie_gen(__be32 src, __be32 dst,
-				    struct tcp_fastopen_cookie *foc);
-
-=======
 void tcp_fastopen_cookie_gen(__be32 src, __be32 dst,
 			     struct tcp_fastopen_cookie *foc);
 void tcp_fastopen_init_key_once(bool publish);
->>>>>>> d8ec26d7
 #define TCP_FASTOPEN_KEY_LENGTH 16
 
 /* Fastopen key context */
@@ -1627,19 +1551,6 @@
 int tcp_gro_complete(struct sk_buff *skb);
 
 void __tcp_v4_send_check(struct sk_buff *skb, __be32 saddr, __be32 daddr);
-
-static inline u32 tcp_notsent_lowat(const struct tcp_sock *tp)
-{
-	return tp->notsent_lowat ?: sysctl_tcp_notsent_lowat;
-}
-
-static inline bool tcp_stream_memory_free(const struct sock *sk)
-{
-	const struct tcp_sock *tp = tcp_sk(sk);
-	u32 notsent_bytes = tp->write_seq - tp->snd_nxt;
-
-	return notsent_bytes < tcp_notsent_lowat(tp);
-}
 
 static inline u32 tcp_notsent_lowat(const struct tcp_sock *tp)
 {

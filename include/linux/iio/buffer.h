--- conflicted
+++ resolved
@@ -48,15 +48,9 @@
 /**
  * struct iio_buffer_access_funcs - access functions for buffers.
  * @store_to:		actually store stuff to the buffer
-<<<<<<< HEAD
  * @read:		try to get a specified number of elements (must exist)
- * @data_available:	indicates whether data for reading from the buffer is
- *			available.
-=======
- * @read_first_n:	try to get a specified number of bytes (must exist)
  * @data_available:	indicates how much data is available for reading from
  *			the buffer.
->>>>>>> 5c4698ac
  * @request_update:	if a parameter change has been marked, update underlying
  *			storage.
  * @set_bytes_per_datum:set number of bytes per datum
@@ -75,19 +69,12 @@
  **/
 struct iio_buffer_access_funcs {
 	int (*store_to)(struct iio_buffer *buffer, const void *data);
-<<<<<<< HEAD
 	int (*read)(struct iio_buffer *buffer, size_t n, char __user *buf);
-	bool (*data_available)(struct iio_buffer *buffer);
+	size_t (*data_available)(struct iio_buffer *buffer);
 	int (*remove_from)(struct iio_buffer *buffer, void *data);
 	int (*write)(struct iio_buffer *buffer, size_t n,
 		const char __user *buf);
 	bool (*space_available)(struct iio_buffer *buffer);
-=======
-	int (*read_first_n)(struct iio_buffer *buffer,
-			    size_t n,
-			    char __user *buf);
-	size_t (*data_available)(struct iio_buffer *buffer);
->>>>>>> 5c4698ac
 
 	int (*request_update)(struct iio_buffer *buffer);
 
@@ -96,7 +83,6 @@
 
 	void (*release)(struct iio_buffer *buffer);
 
-<<<<<<< HEAD
 	int (*enable)(struct iio_buffer *buffer, struct iio_dev *indio_dev);
 	int (*disable)(struct iio_buffer *buffer, struct iio_dev *indio_dev);
 
@@ -111,9 +97,7 @@
 		struct iio_buffer_block *block);
 	int (*mmap)(struct iio_buffer *buffer,
 		struct vm_area_struct *vma);
-	
-=======
->>>>>>> 5c4698ac
+
 	unsigned int modes;
 };
 

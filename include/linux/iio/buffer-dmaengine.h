--- conflicted
+++ resolved
@@ -16,15 +16,12 @@
 int iio_dmaengine_buffer_submit_block(struct iio_dma_buffer_queue *queue,
 	struct iio_dma_buffer_block *block, int direction);
 void iio_dmaengine_buffer_abort(struct iio_dma_buffer_queue *queue);
+void iio_dmaengine_buffer_free(struct iio_buffer *buffer);
 
-<<<<<<< HEAD
 struct iio_buffer *iio_dmaengine_buffer_alloc(struct device *dev,
-	const char *channel, const struct iio_dma_buffer_ops *ops, void *data);
-void iio_dmaengine_buffer_free(struct iio_buffer *buffer);
-=======
-struct iio_buffer *devm_iio_dmaengine_buffer_alloc(struct device *dev,
-						   const char *channel);
->>>>>>> 256af411
+					      const char *channel,
+					      const struct iio_dma_buffer_ops *ops,
+					      void *data);
 
 struct iio_buffer *devm_iio_dmaengine_buffer_alloc(struct device *dev,
 						   const char *channel,

--- conflicted
+++ resolved
@@ -8575,11 +8575,7 @@
 	}
 
 	/* Make sure the range is really isolated. */
-<<<<<<< HEAD
-	if (test_pages_isolated(outer_start, end, false)) {
-=======
 	if (test_pages_isolated(outer_start, end, 0)) {
->>>>>>> a4adc2c2
 		pr_debug("%s: [%lx, %lx) PFNs busy\n",
 			__func__, outer_start, end);
 		ret = -EBUSY;
